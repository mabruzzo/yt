import os
import glob
import sys
from sys import platform as _platform
from setuptools import setup, find_packages
from setuptools.extension import Extension
from setuptools.command.build_ext import build_ext as _build_ext
from setuptools.command.sdist import sdist as _sdist
from setupext import \
    check_for_openmp, \
    check_for_pyembree, \
    read_embree_location, \
    in_conda_env
from distutils.version import LooseVersion
import pkg_resources


if sys.version_info < (2, 7) or (3, 0) < sys.version_info < (3, 3):
    print("yt currently supports Python 2.7 or versions newer than Python 3.4")
    print("certain features may fail unexpectedly and silently with older "
          "versions.")
    sys.exit(1)

try:
    distribute_ver = \
        LooseVersion(pkg_resources.get_distribution("distribute").version)
    if distribute_ver < LooseVersion("0.7.3"):
        print("Distribute is a legacy package obsoleted by setuptools.")
        print("We strongly recommend that you just uninstall it.")
        print("If for some reason you cannot do it, you'll need to upgrade it")
        print("to latest version before proceeding:")
        print("    pip install -U distribute")
        sys.exit(1)
except pkg_resources.DistributionNotFound:
    pass  # yay!

<<<<<<< HEAD
VERSION = "3.3.5"
=======
VERSION = "3.4.0"
>>>>>>> 7ef69331

if os.path.exists('MANIFEST'):
    os.remove('MANIFEST')

try:
    import pypandoc
    long_description = pypandoc.convert_file('README.md', 'rst')
except (ImportError, IOError):
    with open('README.md') as file:
        long_description = file.read()

if check_for_openmp() is True:
    omp_args = ['-fopenmp']
else:
    omp_args = None

if os.name == "nt":
    std_libs = []
else:
    std_libs = ["m"]

cython_extensions = [
    Extension("yt.analysis_modules.photon_simulator.utils",
              ["yt/analysis_modules/photon_simulator/utils.pyx"],
              include_dirs=["yt/utilities/lib"]),
    Extension("yt.analysis_modules.ppv_cube.ppv_utils",
              ["yt/analysis_modules/ppv_cube/ppv_utils.pyx"],
              libraries=std_libs),
    Extension("yt.geometry.grid_visitors",
              ["yt/geometry/grid_visitors.pyx"],
              include_dirs=["yt/utilities/lib"],
              libraries=std_libs),
    Extension("yt.geometry.grid_container",
              ["yt/geometry/grid_container.pyx"],
              include_dirs=["yt/utilities/lib/"],
              libraries=std_libs),
    Extension("yt.geometry.oct_container",
              ["yt/geometry/oct_container.pyx",
               "yt/utilities/lib/tsearch.c"],
              include_dirs=["yt/utilities/lib"],
              libraries=std_libs),
    Extension("yt.geometry.oct_visitors",
              ["yt/geometry/oct_visitors.pyx"],
              include_dirs=["yt/utilities/lib/"],
              libraries=std_libs),
    Extension("yt.geometry.particle_oct_container",
              ["yt/geometry/particle_oct_container.pyx"],
              include_dirs=["yt/utilities/lib/"],
              libraries=std_libs),
    Extension("yt.geometry.selection_routines",
              ["yt/geometry/selection_routines.pyx"],
              include_dirs=["yt/utilities/lib/"],
              libraries=std_libs),
    Extension("yt.geometry.particle_deposit",
              ["yt/geometry/particle_deposit.pyx"],
              include_dirs=["yt/utilities/lib/"],
              libraries=std_libs),
    Extension("yt.geometry.particle_smooth",
              ["yt/geometry/particle_smooth.pyx"],
              include_dirs=["yt/utilities/lib/"],
              libraries=std_libs),
    Extension("yt.geometry.fake_octree",
              ["yt/geometry/fake_octree.pyx"],
              include_dirs=["yt/utilities/lib/"],
              libraries=std_libs),
    Extension("yt.utilities.lib.autogenerated_element_samplers",
              ["yt/utilities/lib/autogenerated_element_samplers.pyx"],
              include_dirs=["yt/utilities/lib/"]),
    Extension("yt.utilities.lib.bitarray",
              ["yt/utilities/lib/bitarray.pyx"],
              libraries=std_libs),
    Extension("yt.utilities.lib.bounding_volume_hierarchy",
              ["yt/utilities/lib/bounding_volume_hierarchy.pyx"],
              include_dirs=["yt/utilities/lib/"],
              extra_compile_args=omp_args,
              extra_link_args=omp_args,
              libraries=std_libs,
              depends=["yt/utilities/lib/mesh_triangulation.h"]),
    Extension("yt.utilities.lib.contour_finding",
              ["yt/utilities/lib/contour_finding.pyx"],
              include_dirs=["yt/utilities/lib/",
                            "yt/geometry/"],
              libraries=std_libs),
    Extension("yt.utilities.lib.fnv_hash",
              ["yt/utilities/lib/fnv_hash.pyx"],
              include_dirs=["yt/utilities/lib/"],
              libraries=std_libs),
    Extension("yt.utilities.lib.geometry_utils",
              ["yt/utilities/lib/geometry_utils.pyx"],
              extra_compile_args=omp_args,
              extra_link_args=omp_args,
              libraries=std_libs),
    Extension("yt.utilities.lib.marching_cubes",
              ["yt/utilities/lib/marching_cubes.pyx",
               "yt/utilities/lib/fixed_interpolator.c"],
              include_dirs=["yt/utilities/lib/"],
              libraries=std_libs,
              depends=["yt/utilities/lib/fixed_interpolator.h"]),
    Extension("yt.utilities.lib.mesh_triangulation",
              ["yt/utilities/lib/mesh_triangulation.pyx"],
              depends=["yt/utilities/lib/mesh_triangulation.h"]),
    Extension("yt.utilities.lib.pixelization_routines",
              ["yt/utilities/lib/pixelization_routines.pyx",
               "yt/utilities/lib/pixelization_constants.c"],
              include_dirs=["yt/utilities/lib/"],
              libraries=std_libs,
              depends=["yt/utilities/lib/pixelization_constants.h"]),
    Extension("yt.utilities.lib.primitives",
              ["yt/utilities/lib/primitives.pyx"],
              libraries=std_libs),
    Extension("yt.utilities.lib.cosmology_time",
              ["yt/utilities/lib/cosmology_time.pyx"]),
    Extension("yt.utilities.lib.origami",
              ["yt/utilities/lib/origami.pyx",
               "yt/utilities/lib/origami_tags.c"],
              include_dirs=["yt/utilities/lib/"],
              depends=["yt/utilities/lib/origami_tags.h"]),
    Extension("yt.utilities.lib.grid_traversal",
              ["yt/utilities/lib/grid_traversal.pyx",
               "yt/utilities/lib/fixed_interpolator.c"],
              include_dirs=["yt/utilities/lib/"],
              libraries=std_libs,
              depends=["yt/utilities/lib/fixed_interpolator.h"]),
    Extension("yt.utilities.lib.image_samplers",
              ["yt/utilities/lib/image_samplers.pyx",
               "yt/utilities/lib/fixed_interpolator.c"],
              include_dirs=["yt/utilities/lib/"],
              libraries=std_libs,
              extra_compile_args=omp_args,
              extra_link_args=omp_args,
              depends=["yt/utilities/lib/fixed_interpolator.h"]),
    Extension("yt.utilities.lib.partitioned_grid",
              ["yt/utilities/lib/partitioned_grid.pyx",
               "yt/utilities/lib/fixed_interpolator.c"],
              include_dirs=["yt/utilities/lib/"],
              libraries=std_libs,
              depends=["yt/utilities/lib/fixed_interpolator.h"]),
    Extension("yt.utilities.lib.element_mappings",
              ["yt/utilities/lib/element_mappings.pyx"],
              libraries=std_libs),
    Extension("yt.utilities.lib.alt_ray_tracers",
              ["yt/utilities/lib/alt_ray_tracers.pyx"],
              libraries=std_libs),
]

lib_exts = [
    "particle_mesh_operations", "depth_first_octree", "fortran_reader",
    "interpolators", "misc_utilities", "basic_octree", "image_utilities",
    "points_in_volume", "quad_tree", "mesh_utilities",
    "amr_kdtools", "lenses", "distance_queue", "allocation_container"
]
for ext_name in lib_exts:
    cython_extensions.append(
        Extension("yt.utilities.lib.{}".format(ext_name),
                  ["yt/utilities/lib/{}.pyx".format(ext_name)],
                  libraries=std_libs))

lib_exts = ["write_array", "ragged_arrays", "line_integral_convolution"]
for ext_name in lib_exts:
    cython_extensions.append(
        Extension("yt.utilities.lib.{}".format(ext_name),
                  ["yt/utilities/lib/{}.pyx".format(ext_name)]))

extensions = [
    Extension("yt.analysis_modules.halo_finding.fof.EnzoFOF",
              ["yt/analysis_modules/halo_finding/fof/EnzoFOF.c",
               "yt/analysis_modules/halo_finding/fof/kd.c"],
              libraries=std_libs),
    Extension("yt.analysis_modules.halo_finding.hop.EnzoHop",
              glob.glob("yt/analysis_modules/halo_finding/hop/*.c")),
    Extension("yt.frontends.artio._artio_caller",
              ["yt/frontends/artio/_artio_caller.pyx"] +
              glob.glob("yt/frontends/artio/artio_headers/*.c"),
              include_dirs=["yt/frontends/artio/artio_headers/",
                            "yt/geometry/",
                            "yt/utilities/lib/"],
              depends=glob.glob("yt/frontends/artio/artio_headers/*.c")),
]

# EMBREE
if check_for_pyembree() is not None:
    embree_extensions = [
        Extension("yt.utilities.lib.mesh_construction",
                  ["yt/utilities/lib/mesh_construction.pyx"],
                  depends=["yt/utilities/lib/mesh_triangulation.h"]),
        Extension("yt.utilities.lib.mesh_traversal",
                  ["yt/utilities/lib/mesh_traversal.pyx"]),
        Extension("yt.utilities.lib.mesh_samplers",
                  ["yt/utilities/lib/mesh_samplers.pyx"]),
        Extension("yt.utilities.lib.mesh_intersection",
                  ["yt/utilities/lib/mesh_intersection.pyx"]),
    ]

    embree_prefix = os.path.abspath(read_embree_location())
    embree_inc_dir = [os.path.join(embree_prefix, 'include')]
    embree_lib_dir = [os.path.join(embree_prefix, 'lib')]
    if in_conda_env():
        conda_basedir = os.path.dirname(os.path.dirname(sys.executable))
        embree_inc_dir.append(os.path.join(conda_basedir, 'include'))
        embree_lib_dir.append(os.path.join(conda_basedir, 'lib'))

    if _platform == "darwin":
        embree_lib_name = "embree.2"
    else:
        embree_lib_name = "embree"

    for ext in embree_extensions:
        ext.include_dirs += embree_inc_dir
        ext.library_dirs += embree_lib_dir
        ext.language = "c++"
        ext.libraries += std_libs
        ext.libraries += [embree_lib_name]

    cython_extensions += embree_extensions

# ROCKSTAR
if os.path.exists("rockstar.cfg"):
    try:
        rd = open("rockstar.cfg").read().strip()
    except IOError:
        print("Reading Rockstar location from rockstar.cfg failed.")
        print("Please place the base directory of your")
        print("Rockstar install in rockstar.cfg and restart.")
        print("(ex: \"echo '/path/to/Rockstar-0.99' > rockstar.cfg\" )")
        sys.exit(1)

    rockstar_extdir = "yt/analysis_modules/halo_finding/rockstar"
    rockstar_extensions = [
        Extension("yt.analysis_modules.halo_finding.rockstar.rockstar_interface",
                  sources=[os.path.join(rockstar_extdir, "rockstar_interface.pyx")]),
        Extension("yt.analysis_modules.halo_finding.rockstar.rockstar_groupies",
                  sources=[os.path.join(rockstar_extdir, "rockstar_groupies.pyx")])
    ]
    for ext in rockstar_extensions:
        ext.library_dirs.append(rd)
        ext.libraries.append("rockstar")
        ext.define_macros.append(("THREADSAFE", ""))
        ext.include_dirs += [rd,
                             os.path.join(rd, "io"), os.path.join(rd, "util")]
    extensions += rockstar_extensions

if os.environ.get("GPERFTOOLS", "no").upper() != "NO":
    gpd = os.environ["GPERFTOOLS"]
    idir = os.path.join(gpd, "include")
    ldir = os.path.join(gpd, "lib")
    print(("INCLUDE AND LIB DIRS", idir, ldir))
    cython_extensions.append(
        Extension("yt.utilities.lib.perftools_wrap",
                  ["yt/utilities/lib/perftools_wrap.pyx"],
                  libraries=["profiler"],
                  library_dirs=[ldir],
                  include_dirs=[idir]))

<<<<<<< HEAD
class build_py(_build_py):
    def run(self):
        # honor the --dry-run flag
        if not self.dry_run:
            target_dir = os.path.join(self.build_lib, 'yt')
            src_dir = os.getcwd()
            changeset = get_mercurial_changeset_id(src_dir)
            self.mkpath(target_dir)
            with open(os.path.join(target_dir, '__hg_version__.py'), 'w') as fobj:
                fobj.write("hg_version = '%s'\n" % changeset)
        _build_py.run(self)

    def get_outputs(self):
        # http://bitbucket.org/yt_analysis/yt/issues/1296
        outputs = _build_py.get_outputs(self)
        outputs.append(
            os.path.join(self.build_lib, 'yt', '__hg_version__.py')
        )
        return outputs


=======
>>>>>>> 7ef69331
class build_ext(_build_ext):
    # subclass setuptools extension builder to avoid importing cython and numpy
    # at top level in setup.py. See http://stackoverflow.com/a/21621689/1382869
    def finalize_options(self):
        try:
            import cython
            import numpy
        except ImportError:
            raise ImportError(
"""Could not import cython or numpy. Building yt from source requires
cython and numpy to be installed. Please install these packages using
the appropriate package manager for your python environment.""")
        if LooseVersion(cython.__version__) < LooseVersion('0.24'):
            raise RuntimeError(
"""Building yt from source requires Cython 0.24 or newer but
Cython %s is installed. Please update Cython using the appropriate
package manager for your python environment.""" %
                cython.__version__)
        if LooseVersion(numpy.__version__) < LooseVersion('1.10.4'):
            raise RuntimeError(
"""Building yt from source requires NumPy 1.10.4 or newer but
NumPy %s is installed. Please update NumPy using the appropriate
package manager for your python environment.""" %
                numpy.__version__)
        from Cython.Build import cythonize
        self.distribution.ext_modules[:] = cythonize(
                self.distribution.ext_modules)
        _build_ext.finalize_options(self)
        # Prevent numpy from thinking it is still in its setup process
        # see http://stackoverflow.com/a/21621493/1382869
        if isinstance(__builtins__, dict):
            # sometimes this is a dict so we need to check for that
            # https://docs.python.org/3/library/builtins.html
            __builtins__["__NUMPY_SETUP__"] = False
        else:
            __builtins__.__NUMPY_SETUP__ = False
        self.include_dirs.append(numpy.get_include())

class sdist(_sdist):
    # subclass setuptools source distribution builder to ensure cython
    # generated C files are included in source distribution.
    # See http://stackoverflow.com/a/18418524/1382869
    # subclass setuptools source distribution builder to ensure cython
    # generated C files are included in source distribution and readme
    # is converted from markdown to restructured text.  See
    # http://stackoverflow.com/a/18418524/1382869
    def run(self):
        # Make sure the compiled Cython files in the distribution are
        # up-to-date

        try:
            import pypandoc
        except ImportError:
            raise RuntimeError(
                'Trying to create a source distribution without pypandoc. '
                'The readme will not render correctly on pypi without '
                'pypandoc so we are exiting.'
            )
        # Make sure the compiled Cython files in the distribution are up-to-date
        from Cython.Build import cythonize
        cythonize(cython_extensions)
        _sdist.run(self)

setup(
    name="yt",
    version=VERSION,
    description="An analysis and visualization toolkit for volumetric data",
<<<<<<< HEAD
=======
    long_description = long_description,
>>>>>>> 7ef69331
    classifiers=["Development Status :: 5 - Production/Stable",
                 "Environment :: Console",
                 "Intended Audience :: Science/Research",
                 "License :: OSI Approved :: BSD License",
                 "Operating System :: MacOS :: MacOS X",
                 "Operating System :: POSIX :: AIX",
                 "Operating System :: POSIX :: Linux",
                 "Programming Language :: C",
                 "Programming Language :: Python :: 2",
                 "Programming Language :: Python :: 2.7",
                 "Programming Language :: Python :: 3",
                 "Programming Language :: Python :: 3.4",
                 "Programming Language :: Python :: 3.5",
                 "Topic :: Scientific/Engineering :: Astronomy",
                 "Topic :: Scientific/Engineering :: Physics",
                 "Topic :: Scientific/Engineering :: Visualization"],
    keywords='astronomy astrophysics visualization ' +
    'amr adaptivemeshrefinement',
    entry_points={'console_scripts': [
        'yt = yt.utilities.command_line:run_main',
    ],
        'nose.plugins.0.10': [
            'answer-testing = yt.utilities.answer_testing.framework:AnswerTesting'
    ]
    },
    packages=find_packages(),
    include_package_data = True,
<<<<<<< HEAD
    setup_requires=[
        'numpy',
        'cython>=0.24',
    ],
=======
>>>>>>> 7ef69331
    install_requires=[
        'matplotlib>=1.5.3',
        'setuptools>=19.6',
        'sympy>=1.0',
        'numpy>=1.10.4',
        'IPython>=1.0',
    ],
    extras_require = {
        'hub':  ["girder_client"]
    },
    cmdclass={'sdist': sdist, 'build_ext': build_ext},
    author="The yt project",
    author_email="yt-dev@lists.spacepope.org",
    url="http://yt-project.org/",
    license="BSD 3-Clause",
    zip_safe=False,
    scripts=["scripts/iyt"],
    ext_modules=cython_extensions + extensions,
)<|MERGE_RESOLUTION|>--- conflicted
+++ resolved
@@ -34,11 +34,7 @@
 except pkg_resources.DistributionNotFound:
     pass  # yay!
 
-<<<<<<< HEAD
-VERSION = "3.3.5"
-=======
 VERSION = "3.4.0"
->>>>>>> 7ef69331
 
 if os.path.exists('MANIFEST'):
     os.remove('MANIFEST')
@@ -292,30 +288,6 @@
                   library_dirs=[ldir],
                   include_dirs=[idir]))
 
-<<<<<<< HEAD
-class build_py(_build_py):
-    def run(self):
-        # honor the --dry-run flag
-        if not self.dry_run:
-            target_dir = os.path.join(self.build_lib, 'yt')
-            src_dir = os.getcwd()
-            changeset = get_mercurial_changeset_id(src_dir)
-            self.mkpath(target_dir)
-            with open(os.path.join(target_dir, '__hg_version__.py'), 'w') as fobj:
-                fobj.write("hg_version = '%s'\n" % changeset)
-        _build_py.run(self)
-
-    def get_outputs(self):
-        # http://bitbucket.org/yt_analysis/yt/issues/1296
-        outputs = _build_py.get_outputs(self)
-        outputs.append(
-            os.path.join(self.build_lib, 'yt', '__hg_version__.py')
-        )
-        return outputs
-
-
-=======
->>>>>>> 7ef69331
 class build_ext(_build_ext):
     # subclass setuptools extension builder to avoid importing cython and numpy
     # at top level in setup.py. See http://stackoverflow.com/a/21621689/1382869
@@ -383,10 +355,7 @@
     name="yt",
     version=VERSION,
     description="An analysis and visualization toolkit for volumetric data",
-<<<<<<< HEAD
-=======
     long_description = long_description,
->>>>>>> 7ef69331
     classifiers=["Development Status :: 5 - Production/Stable",
                  "Environment :: Console",
                  "Intended Audience :: Science/Research",
@@ -414,13 +383,6 @@
     },
     packages=find_packages(),
     include_package_data = True,
-<<<<<<< HEAD
-    setup_requires=[
-        'numpy',
-        'cython>=0.24',
-    ],
-=======
->>>>>>> 7ef69331
     install_requires=[
         'matplotlib>=1.5.3',
         'setuptools>=19.6',
