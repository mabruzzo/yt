"""
FITS-specific data structures
"""

#-----------------------------------------------------------------------------
# Copyright (c) 2013, yt Development Team.
#
# Distributed under the terms of the Modified BSD License.
#
# The full license is in the file COPYING.txt, distributed with this software.
#-----------------------------------------------------------------------------

import stat
import numpy as np
import numpy.core.defchararray as np_char
import os
import time
import uuid
import weakref
import warnings

from collections import defaultdict

from yt.config import ytcfg
from yt.funcs import \
    ensure_list, \
    mylog, \
    setdefaultattr
from yt.data_objects.grid_patch import \
    AMRGridPatch
from yt.geometry.grid_geometry_handler import \
    GridIndex
from yt.geometry.geometry_handler import \
    YTDataChunk
from yt.data_objects.static_output import \
    Dataset
from yt.units.unit_object import UnitParseError
from yt.units.yt_array import YTQuantity
from yt.utilities.file_handler import \
    FITSFileHandler
from yt.utilities.io_handler import \
    io_registry
from .fields import FITSFieldInfo, \
    WCSFITSFieldInfo, YTFITSFieldInfo
from yt.utilities.decompose import \
    decompose_array, get_psize
from yt.funcs import issue_deprecation_warning
from yt.units import dimensions
from yt.units.unit_lookup_table import \
    default_unit_symbol_lut, \
    unit_prefixes
from yt.utilities.on_demand_imports import \
    _astropy, NotAModule

lon_prefixes = ["X","RA","GLON","LINEAR"]
lat_prefixes = ["Y","DEC","GLAT","LINEAR"]

spec_names = {"V": "Velocity",
              "F": "Frequency",
              "E": "Energy",
              "W": "Wavelength"}

space_prefixes = list(set(lon_prefixes + lat_prefixes))
sky_prefixes = set(space_prefixes)
sky_prefixes.difference_update({"X", "Y", "LINEAR"})
sky_prefixes = list(sky_prefixes)
spec_prefixes = list(spec_names.keys())


class FITSGrid(AMRGridPatch):
    _id_offset = 0

    def __init__(self, id, index, level):
        AMRGridPatch.__init__(self, id, filename=index.index_filename,
                              index=index)
        self.Parent = None
        self.Children = []
        self.Level = 0

    def __repr__(self):
        return "FITSGrid_%04i (%s)" % (self.id, self.ActiveDimensions)


class FITSHierarchy(GridIndex):

    grid = FITSGrid

    def __init__(self,ds,dataset_type='fits'):
        self.dataset_type = dataset_type
        self.field_indexes = {}
        self.dataset = weakref.proxy(ds)
        # for now, the index file is the dataset
        self.index_filename = self.dataset.parameter_filename
        self.directory = os.path.dirname(self.index_filename)
        self._handle = ds._handle
        self.float_type = np.float64
        GridIndex.__init__(self,ds,dataset_type)

    def _initialize_data_storage(self):
        pass

    def _guess_name_from_units(self, units):
        field_from_unit = {"Jy": "intensity",
                           "K": "temperature"}
        for k,v in field_from_unit.items():
            if k in units:
                mylog.warning("Guessing this is a %s field based on its units of %s." % (v,k))
                return v
        return None

    def _determine_image_units(self, bunit):
        try:
            try:
                # First let AstroPy attempt to figure the unit out
                u = 1.0*_astropy.units.Unit(bunit, format="fits")
                u = YTQuantity.from_astropy(u).units
            except ValueError:
                try:
                    # Let yt try it by itself
                    u = self.ds.quan(1.0, bunit).units
                except UnitParseError:
                    return "dimensionless"
            return str(u)
        except KeyError:
            return "dimensionless"

    def _ensure_same_dims(self, hdu):
        ds = self.dataset
        conditions = [hdu.header["naxis"] != ds.primary_header["naxis"]]
        for i in range(ds.naxis):
            nax = "naxis%d" % (i+1)
            conditions.append(hdu.header[nax] != ds.primary_header[nax])
        if np.any(conditions):
            return False
        else:
            return True

    def _detect_output_fields(self):
        self.field_list = []
        self._axis_map = {}
        self._file_map = {}
        self._ext_map = {}
        self._scale_map = {}
        dup_field_index = {}
<<<<<<< HEAD
        # Since FITS header keywords are case-insensitive, we only pick a subset of
        # prefixes, ones that we expect to end up in headers.
        known_units = dict(
            [(unit.lower(), unit) for unit in self.ds.unit_registry.lut]
        )
        for unit in list(known_units.values()):
            if unit in self.ds.unit_registry.prefixable_units:
                for p in ["n","u","m","c","k"]:
                    known_units[(p+unit).lower()] = p+unit
=======
>>>>>>> f4cfcf59
        # We create a field from each slice on the 4th axis
        if self.dataset.naxis == 4:
            naxis4 = self.dataset.primary_header["naxis4"]
        else:
            naxis4 = 1
        for i, fits_file in enumerate(self.dataset._handle._fits_files):
            for j, hdu in enumerate(fits_file):
                if isinstance(hdu, _astropy.pyfits.BinTableHDU) or hdu.header["naxis"] == 0:
                    continue
                if self._ensure_same_dims(hdu):
                    units = self._determine_image_units(hdu.header["bunit"])
                    try:
                        # Grab field name from btype
                        fname = hdu.header["btype"]
                    except KeyError:
                        # Try to guess the name from the units
                        fname = self._guess_name_from_units(units)
                        # When all else fails
                        if fname is None: fname = "image_%d" % (j)
                    if self.ds.num_files > 1 and fname.startswith("image"):
                        fname += "_file_%d" % (i)
                    if ("fits", fname) in self.field_list:
                        if fname in dup_field_index:
                            dup_field_index[fname] += 1
                        else:
                            dup_field_index[fname] = 1
                        mylog.warning("This field has the same name as a previously loaded " +
                                      "field. Changing the name from %s to %s_%d. To avoid " %
                                      (fname, fname, dup_field_index[fname]) +
                                      " this, change one of the BTYPE header keywords.")
                        fname += "_%d" % (dup_field_index[fname])
                    for k in range(naxis4):
                        if naxis4 > 1:
                            fname += "_%s_%d" % (hdu.header["CTYPE4"], k+1)
                        self._axis_map[fname] = k
                        self._file_map[fname] = fits_file
                        self._ext_map[fname] = j
                        self._scale_map[fname] = [0.0, 1.0]
                        if "bzero" in hdu.header:
                            self._scale_map[fname][0] = hdu.header["bzero"]
                        if "bscale" in hdu.header:
                            self._scale_map[fname][1] = hdu.header["bscale"]
                        self.field_list.append(("fits", fname))
                        self.dataset.field_units[fname] = units
                        mylog.info("Adding field %s to the list of fields." % (fname))
                        if units == "dimensionless":
                            mylog.warning("Could not determine dimensions for field %s, " % (fname) +
                                          "setting to dimensionless.")
                else:
                    mylog.warning("Image block %s does not have " % (hdu.name.lower()) +
                                  "the same dimensions as the primary and will not be " +
                                  "available as a field.")

    def _count_grids(self):
        self.num_grids = self.ds.parameters["nprocs"]

    def _parse_index(self):
        ds = self.dataset

        # If nprocs > 1, decompose the domain into virtual grids
        if self.num_grids > 1:
            self._domain_decomp()
        else:
            self.grid_left_edge[0,:] = ds.domain_left_edge
            self.grid_right_edge[0,:] = ds.domain_right_edge
            self.grid_dimensions[0] = ds.domain_dimensions

        self.grid_levels.flat[:] = 0
        self.grids = np.empty(self.num_grids, dtype='object')
        for i in range(self.num_grids):
            self.grids[i] = self.grid(i, self, self.grid_levels[i,0])

    def _domain_decomp(self):
        bbox = np.array([self.ds.domain_left_edge,
                         self.ds.domain_right_edge]).transpose()
        dims = self.ds.domain_dimensions
        psize = get_psize(dims, self.num_grids)
        gle, gre, shapes, slices = decompose_array(dims, psize, bbox)
        self.grid_left_edge = self.ds.arr(gle, "code_length")
        self.grid_right_edge = self.ds.arr(gre, "code_length")
        self.grid_dimensions = np.array(shapes, dtype="int32")

    def _populate_grid_objects(self):
        for i in range(self.num_grids):
            self.grids[i]._prepare_grid()
            self.grids[i]._setup_dx()
        self.max_level = 0

    def _setup_derived_fields(self):
        super(FITSHierarchy, self)._setup_derived_fields()
        [self.dataset.conversion_factors[field]
         for field in self.field_list]
        for field in self.field_list:
            if field not in self.derived_field_list:
                self.derived_field_list.append(field)

        for field in self.derived_field_list:
            f = self.dataset.field_info[field]
            if f._function.__name__ == "_TranslationFunc":
                # Translating an already-converted field
                self.dataset.conversion_factors[field] = 1.0

    def _setup_data_io(self):
        self.io = io_registry[self.dataset_type](self.dataset)

    def _chunk_io(self, dobj, cache = True, local_only = False):
        # local_only is only useful for inline datasets and requires
        # implementation by subclasses.
        gfiles = defaultdict(list)
        gobjs = getattr(dobj._current_chunk, "objs", dobj._chunk_info)
        for g in gobjs:
            gfiles[g.id].append(g)
        for fn in sorted(gfiles):
            gs = gfiles[fn]
            yield YTDataChunk(dobj, "io", gs, self._count_selection(dobj, gs),
                              cache = cache)


def find_primary_header(fileh):
    # Sometimes the primary hdu doesn't have an image
    if len(fileh) > 1 and fileh[0].header["naxis"] == 0:
        first_image = 1
    else:
        first_image = 0
    header = fileh[first_image].header
    return header, first_image


def check_fits_valid(args):
    ext = args[0].rsplit(".", 1)[-1]
    if ext.upper() in ("GZ", "FZ"):
        # We don't know for sure that there will be > 1
        ext = args[0].rsplit(".", 1)[0].rsplit(".", 1)[-1]
    if ext.upper() not in ("FITS", "FTS"):
        return None
    elif isinstance(_astropy.pyfits, NotAModule):
        raise RuntimeError("This appears to be a FITS file, but AstroPy is not installed.")
    try:
        with warnings.catch_warnings():
            warnings.filterwarnings('ignore', category=UserWarning, append=True)
            fileh = _astropy.pyfits.open(args[0])
        header, _ = find_primary_header(fileh)
        if header["naxis"] >= 2:
            return fileh
        else:
            fileh.close()
    except:
        pass
    return None


def check_sky_coords(args, ndim):
    fileh = check_fits_valid(args)
    if fileh is not None:
        try:
            if len(fileh) > 1 and fileh[1].name == "EVENTS" and ndim == 2:
                fileh.close()
                return True
            else:
                header, _ = find_primary_header(fileh)
                if header["naxis"] < ndim:
                    return False
                axis_names = [header.get("ctype%d" % (i + 1), "")
                              for i in range(header["naxis"])]
                if len(axis_names) == 3 and axis_names.count("LINEAR") == 2:
                    return any(a[0] in spec_prefixes for a in axis_names)
                x = find_axes(axis_names, sky_prefixes + spec_prefixes)
                fileh.close()
                return x >= ndim
        except:
            pass
    return False


class FITSDataset(Dataset):
    _index_class = FITSHierarchy
    _field_info_class = FITSFieldInfo
    _dataset_type = "fits"
    _handle = None

    def __init__(self, filename,
                 dataset_type='fits',
                 auxiliary_files=[],
                 nprocs=None,
                 storage_filename=None,
                 nan_mask=None,
                 suppress_astropy_warnings=True,
                 parameters=None,
                 units_override=None,
                 unit_system="cgs"):

        if parameters is None:
            parameters = {}
        parameters["nprocs"] = nprocs
        self.specified_parameters = parameters

        if suppress_astropy_warnings:
            warnings.filterwarnings('ignore', module="astropy", append=True)
        auxiliary_files = ensure_list(auxiliary_files)
        self.filenames = [filename] + auxiliary_files
        self.num_files = len(self.filenames)
        self.fluid_types += ("fits",)
        if nan_mask is None:
            self.nan_mask = {}
        elif isinstance(nan_mask, float):
            self.nan_mask = {"all":nan_mask}
        elif isinstance(nan_mask, dict):
            self.nan_mask = nan_mask
        self._handle = FITSFileHandler(self.filenames[0])
        if (isinstance(self.filenames[0], _astropy.pyfits.hdu.image._ImageBaseHDU) or
            isinstance(self.filenames[0], _astropy.pyfits.HDUList)):
            fn = "InMemoryFITSFile_%s" % uuid.uuid4().hex
        else:
            fn = self.filenames[0]
        self._handle._fits_files.append(self._handle)
        if self.num_files > 1:
            for fits_file in auxiliary_files:
                if isinstance(fits_file, _astropy.pyfits.hdu.image._ImageBaseHDU):
                    f = _astropy.pyfits.HDUList([fits_file])
                elif isinstance(fits_file, _astropy.pyfits.HDUList):
                    f = fits_file
                else:
                    if os.path.exists(fits_file):
                        fn = fits_file
                    else:
                        fn = os.path.join(ytcfg.get("yt","test_data_dir"),fits_file)
                    f = _astropy.pyfits.open(fn, memmap=True,
                                             do_not_scale_image_data=True,
                                             ignore_blank=True)
                self._handle._fits_files.append(f)

        self.refine_by = 2

        Dataset.__init__(self, fn, dataset_type, units_override=units_override,
                         unit_system=unit_system)
        self.storage_filename = storage_filename

    def _set_code_unit_attributes(self):
        """
        Generates the conversion to various physical _units based on the
        parameter file
        """
<<<<<<< HEAD
        default_length_units = [u for u,v in default_unit_symbol_lut.items()
                                if str(v[1]) == "(length)"]
        more_length_units = []
        for unit in default_length_units:
            if unit in self.unit_registry.prefixable_units:
                more_length_units += [prefix+unit for prefix in unit_prefixes]
        default_length_units += more_length_units
        file_units = []
        cunits = [self.wcs.wcs.cunit[i] for i in range(self.dimensionality)]
        for unit in (_.to_string() for _ in cunits):
            if unit in default_length_units:
                file_units.append(unit)
        if len(set(file_units)) == 1:
            length_factor = self.wcs.wcs.cdelt[0]
            length_unit = str(file_units[0])
            mylog.info("Found length units of %s." % (length_unit))
        else:
            self.no_cgs_equiv_length = True
            mylog.warning("No length conversion provided. Assuming 1 = 1 cm.")
            length_factor = 1.0
            length_unit = "cm"
        setdefaultattr(self, 'length_unit', self.quan(length_factor,length_unit))
        setdefaultattr(self, 'mass_unit', self.quan(1.0, "g"))
        setdefaultattr(self, 'time_unit', self.quan(1.0, "s"))
        setdefaultattr(self, 'velocity_unit', self.quan(1.0, "cm/s"))
        if "beam_size" in self.specified_parameters:
            beam_size = self.specified_parameters["beam_size"]
            beam_size = self.quan(beam_size[0], beam_size[1]).in_cgs().value
        else:
            beam_size = 1.0
        self.unit_registry.add("beam", beam_size, dimensions=dimensions.solid_angle)
=======
        if getattr(self, 'length_unit', None) is None:
            default_length_units = [u for u,v in default_unit_symbol_lut.items()
                                    if str(v[1]) == "(length)"]
            more_length_units = []
            for unit in default_length_units:
                if unit in prefixable_units:
                    more_length_units += [prefix+unit for prefix in unit_prefixes]
            default_length_units += more_length_units
            file_units = []
            cunits = [self.wcs.wcs.cunit[i] for i in range(self.dimensionality)]
            for unit in (_.to_string() for _ in cunits):
                if unit in default_length_units:
                    file_units.append(unit)
            if len(set(file_units)) == 1:
                length_factor = self.wcs.wcs.cdelt[0]
                length_unit = str(file_units[0])
                mylog.info("Found length units of %s." % length_unit)
            else:
                self.no_cgs_equiv_length = True
                mylog.warning("No length conversion provided. Assuming 1 = 1 cm.")
                length_factor = 1.0
                length_unit = "cm"
            setdefaultattr(self, 'length_unit', 
                           self.quan(length_factor, length_unit))
        for unit, cgs in [("time", "s"), ("mass", "g")]:
            # We set these to cgs for now, but they may have been overridden
            if getattr(self, unit+'_unit', None) is not None:
                continue
            mylog.warning("Assuming 1.0 = 1.0 %s", cgs)
            setdefaultattr(self, "%s_unit" % unit, self.quan(1.0, cgs))
        self.magnetic_unit = np.sqrt(4*np.pi * self.mass_unit /
                                     (self.time_unit**2 * self.length_unit))
        self.magnetic_unit.convert_to_units("gauss")
        self.velocity_unit = self.length_unit / self.time_unit
>>>>>>> f4cfcf59

    def _parse_parameter_file(self):

        self._determine_structure()
        self._determine_axes()

        if self.parameter_filename.startswith("InMemory"):
            self.unique_identifier = time.time()
        else:
            self.unique_identifier = \
                int(os.stat(self.parameter_filename)[stat.ST_CTIME])

        # Determine dimensionality

        self.dimensionality = self.naxis
        self.geometry = "cartesian"

        # Sometimes a FITS file has a 4D datacube, in which case
        # we take the 4th axis and assume it consists of different fields.
        if self.dimensionality == 4: 
            self.dimensionality = 3

        self._determine_wcs()

        self.current_time = 0.0

        self.domain_dimensions = np.array(self.dims)[:self.dimensionality]
        if self.dimensionality == 2:
            self.domain_dimensions = np.append(self.domain_dimensions,
                                               [int(1)])
        self._determine_bbox()

        # For now we'll ignore these
        self.periodicity = (False,)*3
        self.current_redshift = self.omega_lambda = self.omega_matter = \
            self.hubble_constant = self.cosmological_simulation = 0.0

        self._determine_nprocs()

        # Now we can set up some of our parameters for convenience.
        for k, v in self.primary_header.items():
            self.parameters[k] = v
        # Remove potential default keys
        self.parameters.pop('', None)

    def _determine_nprocs(self):
        # If nprocs is None, do some automatic decomposition of the domain
        if self.specified_parameters["nprocs"] is None:
            nprocs = np.around(np.prod(self.domain_dimensions)/32**self.dimensionality).astype("int")
            self.parameters["nprocs"] = max(min(nprocs, 512), 1)
        else:
            self.parameters["nprocs"] = self.specified_parameters["nprocs"]

    def _determine_structure(self):
        self.primary_header, self.first_image = find_primary_header(self._handle)
        self.naxis = self.primary_header["naxis"]
        self.axis_names = [self.primary_header.get("ctype%d" % (i+1),"LINEAR")
                           for i in range(self.naxis)]
        self.dims = [self.primary_header["naxis%d" % (i+1)]
                     for i in range(self.naxis)]

    def _determine_wcs(self):
        wcs = _astropy.pywcs.WCS(header=self.primary_header)
        if self.naxis == 4:
            self.wcs = _astropy.pywcs.WCS(naxis=3)
            self.wcs.wcs.crpix = wcs.wcs.crpix[:3]
            self.wcs.wcs.cdelt = wcs.wcs.cdelt[:3]
            self.wcs.wcs.crval = wcs.wcs.crval[:3]
            self.wcs.wcs.cunit = [str(unit) for unit in wcs.wcs.cunit][:3]
            self.wcs.wcs.ctype = [type for type in wcs.wcs.ctype][:3]
        else:
            self.wcs = wcs

    def _determine_bbox(self):
        domain_left_edge = np.array([0.5]*3)
        domain_right_edge = np.array([float(dim)+0.5 for dim in self.domain_dimensions])

        if self.dimensionality == 2:
            domain_left_edge[-1] = 0.5
            domain_right_edge[-1] = 1.5

        self.domain_left_edge = domain_left_edge
        self.domain_right_edge = domain_right_edge

    def _determine_axes(self):
        self.lat_axis = 1
        self.lon_axis = 0
        self.lat_name = "Y"
        self.lon_name = "X"

    @classmethod
    def _is_valid(cls, *args, **kwargs):
        fileh = check_fits_valid(args)
        if fileh is None:
            return False
        else:
            fileh.close()
            return True

    @classmethod
    def _guess_candidates(cls, base, directories, files):
        candidates = []
        for fn, fnl in ((_, _.lower()) for _ in files):
            if fnl.endswith(".fits") or \
               fnl.endswith(".fits.gz") or \
               fnl.endswith(".fits.fz"):
                candidates.append(fn)
        # FITS files don't preclude subdirectories
        return candidates, True

    def close(self):
        self._handle.close()


def find_axes(axis_names, prefixes):
    x = 0
    for p in prefixes:
        y = np_char.startswith(axis_names, p)
        x += np.any(y)
    return x


class YTFITSDataset(FITSDataset):
    _field_info_class = YTFITSFieldInfo

    def _parse_parameter_file(self):
        super(YTFITSDataset, self)._parse_parameter_file()
        # Get the current time
        if "time" in self.primary_header:
            self.current_time = self.primary_header["time"]

    def _set_code_unit_attributes(self):
        """
        Generates the conversion to various physical _units based on the parameter file
        """
        for unit, cgs in [("length", "cm"), ("time", "s"), ("mass", "g"),
                          ("velocity", "cm/s"), ("magnetic", "gauss")]:
            if unit == "magnetic":
                short_unit = "bfunit"
            else:
                short_unit = "%sunit" % unit[0]
            if short_unit in self.primary_header:
                # units should now be in header
                u = self.quan(self.primary_header[short_unit],
                              self.primary_header.comments[short_unit].strip("[]"))
                mylog.info("Found %s units of %s." % (unit, u))
            else:
                if unit == "length":
                    # Falling back to old way of getting units for length
                    # in old files
                    u = self.quan(1.0, str(self.wcs.wcs.cunit[0]))
                    mylog.info("Found %s units of %s." % (unit, u))
                else:
                    # Give up otherwise
                    u = self.quan(1.0, cgs)
                    mylog.warning("No unit for %s found. Assuming 1.0 code_%s = 1.0 %s" % (unit, unit, cgs))
            setdefaultattr(self, '%s_unit' % unit, u)

    def _determine_bbox(self):
        dx = np.zeros(3)
        dx[:self.dimensionality] = self.wcs.wcs.cdelt
        domain_left_edge = np.zeros(3)
        domain_left_edge[:self.dimensionality] = self.wcs.wcs.crval-dx[:self.dimensionality]*(self.wcs.wcs.crpix-0.5)
        domain_right_edge = domain_left_edge + dx*self.domain_dimensions

        if self.dimensionality == 2:
            domain_left_edge[-1] = 0.0
            domain_right_edge[-1] = dx[0]

        self.domain_left_edge = domain_left_edge
        self.domain_right_edge = domain_right_edge

    @classmethod
    def _is_valid(cls, *args, **kwargs):
        fileh = check_fits_valid(args)
        if fileh is None:
            return False
        else:
            if "WCSNAME" in fileh[0].header:
                isyt = fileh[0].header["WCSNAME"].strip() == "yt"
            else:
                isyt = False
            fileh.close()
            return isyt


class SkyDataFITSDataset(FITSDataset):
    _field_info_class = WCSFITSFieldInfo

    def _determine_wcs(self):
        super(SkyDataFITSDataset, self)._determine_wcs()
        end = min(self.dimensionality+1, 4)
        self.ctypes = np.array([self.primary_header["CTYPE%d" % (i)]
                                for i in range(1, end)])
        self.wcs_2d = self.wcs

    def _parse_parameter_file(self):
        super(SkyDataFITSDataset, self)._parse_parameter_file()

        end = min(self.dimensionality + 1, 4)

        self.geometry = "spectral_cube"

        log_str = "Detected these axes: "+"%s "*len(self.ctypes)
        mylog.info(log_str % tuple([ctype for ctype in self.ctypes]))

        self.lat_axis = np.zeros((end-1), dtype="bool")
        for p in lat_prefixes:
            self.lat_axis += np_char.startswith(self.ctypes, p)
        self.lat_axis = np.where(self.lat_axis)[0][0]
        self.lat_name = self.ctypes[self.lat_axis].split("-")[0].lower()

        self.lon_axis = np.zeros((end-1), dtype="bool")
        for p in lon_prefixes:
            self.lon_axis += np_char.startswith(self.ctypes, p)
        self.lon_axis = np.where(self.lon_axis)[0][0]
        self.lon_name = self.ctypes[self.lon_axis].split("-")[0].lower()

        if self.lat_axis == self.lon_axis and self.lat_name == self.lon_name:
            self.lat_axis = 1
            self.lon_axis = 0
            self.lat_name = "Y"
            self.lon_name = "X"

        self.spec_axis = 2
        self.spec_name = "z"
        self.spec_unit = ""

    def _set_code_unit_attributes(self):
        super(SkyDataFITSDataset, self)._set_code_unit_attributes()
        units = self.wcs_2d.wcs.cunit[0]
        if units == "deg":
            units = "degree"
        if units == "rad":
            units = "radian"
        pixel_area = np.prod(np.abs(self.wcs_2d.wcs.cdelt))
        pixel_area = self.quan(pixel_area, "%s**2" % (units)).in_cgs()
        pixel_dims = pixel_area.units.dimensions
        self.unit_registry.add("pixel", float(pixel_area.value), dimensions=pixel_dims)
        if "beam_size" in self.specified_parameters:
            beam_size = self.specified_parameters["beam_size"]
            beam_size = self.quan(beam_size[0], beam_size[1]).in_cgs().value
            self.unit_registry.add("beam", beam_size, dimensions=dimensions.solid_angle)

    @classmethod
    def _is_valid(cls, *args, **kwargs):
        return check_sky_coords(args, 2)


class SpectralCubeFITSHierarchy(FITSHierarchy):

    def _domain_decomp(self):
        dz = self.ds.quan(1.0, "code_length") * self.ds.spectral_factor
        self.grid_dimensions[:, 2] = np.around(float(self.ds.domain_dimensions[2]) /
                                               self.num_grids).astype("int")
        self.grid_dimensions[-1, 2] += (self.ds.domain_dimensions[2] % self.num_grids)
        self.grid_left_edge[0, 2] = self.ds.domain_left_edge[2]
        self.grid_left_edge[1:, 2] = self.ds.domain_left_edge[2] + \
                                     np.cumsum(self.grid_dimensions[:-1, 2]) * dz
        self.grid_right_edge[:, 2] = self.grid_left_edge[:, 2] + self.grid_dimensions[:, 2] * dz
        self.grid_left_edge[:, :2] = self.ds.domain_left_edge[:2]
        self.grid_right_edge[:, :2] = self.ds.domain_right_edge[:2]
        self.grid_dimensions[:, :2] = self.ds.domain_dimensions[:2]


class SpectralCubeFITSDataset(SkyDataFITSDataset):
    _index_class = SpectralCubeFITSHierarchy
    def __init__(self, filename,
                 auxiliary_files=[],
                 nprocs=None,
                 storage_filename=None,
                 nan_mask=None,
                 spectral_factor=1.0,
                 suppress_astropy_warnings=True,
                 parameters=None,
                 units_override=None,
                 unit_system="cgs",
                 z_axis_decomp=None):
        self.spectral_factor = spectral_factor
        if z_axis_decomp is not None:
            issue_deprecation_warning("The 'z_axis_decomp' argument is deprecated, "
                                      "as this decomposition is now performed for "
                                      "spectral-cube FITS datasets automatically.")
        super(SpectralCubeFITSDataset, self).__init__(filename, nprocs=nprocs,
            auxiliary_files=auxiliary_files, storage_filename=storage_filename,
            suppress_astropy_warnings=suppress_astropy_warnings, nan_mask=nan_mask,
            parameters=parameters, units_override=units_override,
            unit_system=unit_system)

    def _parse_parameter_file(self):
        super(SpectralCubeFITSDataset, self)._parse_parameter_file()

        self.geometry = "spectral_cube"

        end = min(self.dimensionality+1,4)

        self.spec_axis = np.zeros(end-1, dtype="bool")
        for p in spec_names.keys():
            self.spec_axis += np_char.startswith(self.ctypes, p)
        self.spec_axis = np.where(self.spec_axis)[0][0]
        self.spec_name = spec_names[self.ctypes[self.spec_axis].split("-")[0][0]]

        self.wcs_2d = _astropy.pywcs.WCS(naxis=2)
        self.wcs_2d.wcs.crpix = self.wcs.wcs.crpix[[self.lon_axis, self.lat_axis]]
        self.wcs_2d.wcs.cdelt = self.wcs.wcs.cdelt[[self.lon_axis, self.lat_axis]]
        self.wcs_2d.wcs.crval = self.wcs.wcs.crval[[self.lon_axis, self.lat_axis]]
        self.wcs_2d.wcs.cunit = [str(self.wcs.wcs.cunit[self.lon_axis]),
                                 str(self.wcs.wcs.cunit[self.lat_axis])]
        self.wcs_2d.wcs.ctype = [self.wcs.wcs.ctype[self.lon_axis],
                                 self.wcs.wcs.ctype[self.lat_axis]]

        self._p0 = self.wcs.wcs.crpix[self.spec_axis]
        self._dz = self.wcs.wcs.cdelt[self.spec_axis]
        self._z0 = self.wcs.wcs.crval[self.spec_axis]
        self.spec_unit = str(self.wcs.wcs.cunit[self.spec_axis])

        if self.spectral_factor == "auto":
            self.spectral_factor = float(max(self.domain_dimensions[[self.lon_axis,
                                                                     self.lat_axis]]))
            self.spectral_factor /= self.domain_dimensions[self.spec_axis]
            mylog.info("Setting the spectral factor to %f" % (self.spectral_factor))
        Dz = self.domain_right_edge[self.spec_axis]-self.domain_left_edge[self.spec_axis]
        dre = self.domain_right_edge
        dre[self.spec_axis] = (self.domain_left_edge[self.spec_axis] +
                               self.spectral_factor*Dz)
        self.domain_right_edge = dre
        self._dz /= self.spectral_factor
        self._p0 = (self._p0-0.5)*self.spectral_factor + 0.5

    def _determine_nprocs(self):
        # If nprocs is None, do some automatic decomposition of the domain
        if self.specified_parameters["nprocs"] is None:
            nprocs = np.around(self.domain_dimensions[2] / 8).astype("int")
            self.parameters["nprocs"] = max(min(nprocs, 512), 1)
        else:
            self.parameters["nprocs"] = self.specified_parameters["nprocs"]

    def spec2pixel(self, spec_value):
        sv = self.arr(spec_value).in_units(self.spec_unit)
        return self.arr((sv.v-self._z0)/self._dz+self._p0,
                        "code_length")

    def pixel2spec(self, pixel_value):
        pv = self.arr(pixel_value, "code_length")
        return self.arr((pv.v-self._p0)*self._dz+self._z0,
                        self.spec_unit)

    @classmethod
    def _is_valid(cls, *args, **kwargs):
        return check_sky_coords(args, 3)


class EventsFITSHierarchy(FITSHierarchy):

    def _detect_output_fields(self):
        ds = self.dataset
        self.field_list = []
        for k,v in ds.events_info.items():
            fname = "event_"+k
            mylog.info("Adding field %s to the list of fields." % (fname))
            self.field_list.append(("io",fname))
            if k in ["x","y"]:
                field_unit = "code_length"
            else:
                field_unit = v
            self.dataset.field_units[("io",fname)] = field_unit
        return

    def _parse_index(self):
        super(EventsFITSHierarchy, self)._parse_index()
        try:
            self.grid_particle_count[:] = self.dataset.primary_header["naxis2"]
        except KeyError:
            self.grid_particle_count[:] = 0.0
        self._particle_indices = np.zeros(self.num_grids + 1, dtype='int64')
        self._particle_indices[1] = self.grid_particle_count.squeeze()


class EventsFITSDataset(SkyDataFITSDataset):
    _index_class = EventsFITSHierarchy
    def __init__(self, filename,
                 storage_filename=None,
                 suppress_astropy_warnings=True,
                 reblock=1,
                 parameters=None,
                 units_override=None,
                 unit_system="cgs"):
        self.reblock = reblock
        super(EventsFITSDataset, self).__init__(filename, nprocs=1,
            storage_filename=storage_filename, parameters=parameters,
            suppress_astropy_warnings=suppress_astropy_warnings,
            units_override=units_override, unit_system=unit_system)

    def _determine_structure(self):
        self.first_image = 1
        self.primary_header = self._handle[self.first_image].header
        self.naxis = 2

    def _determine_wcs(self):
        self.wcs = _astropy.pywcs.WCS(naxis=2)
        self.events_info = {}
        for k, v in self.primary_header.items():
            if k.startswith("TTYP"):
                if v.lower() in ["x", "y"]:
                    num = k.strip("TTYPE")
                    self.events_info[v.lower()] = (self.primary_header["TLMIN" + num],
                                                   self.primary_header["TLMAX" + num],
                                                   self.primary_header["TCTYP" + num],
                                                   self.primary_header["TCRVL" + num],
                                                   self.primary_header["TCDLT" + num],
                                                   self.primary_header["TCRPX" + num])
                elif v.lower() in ["energy", "time"]:
                    num = k.strip("TTYPE")
                    unit = self.primary_header["TUNIT" + num].lower()
                    if unit.endswith("ev"):
                        unit = unit.replace("ev", "eV")
                    self.events_info[v.lower()] = unit
        self.axis_names = [self.events_info[ax][2] for ax in ["x", "y"]]
        if "reblock" in self.specified_parameters:
            issue_deprecation_warning("'reblock' is now a keyword argument that "
                                      "can be passed to 'yt.load'. This behavior "
                                      "is deprecated.")
            self.reblock = self.specified_parameters["reblock"]
        self.wcs.wcs.cdelt = [self.events_info["x"][4] * self.reblock,
                              self.events_info["y"][4] * self.reblock]
        self.wcs.wcs.crpix = [(self.events_info["x"][5] - 0.5) / self.reblock + 0.5,
                              (self.events_info["y"][5] - 0.5) / self.reblock + 0.5]
        self.wcs.wcs.ctype = [self.events_info["x"][2], self.events_info["y"][2]]
        self.wcs.wcs.cunit = ["deg", "deg"]
        self.wcs.wcs.crval = [self.events_info["x"][3], self.events_info["y"][3]]
        self.dims = [(self.events_info["x"][1] - self.events_info["x"][0]) / self.reblock,
                     (self.events_info["y"][1] - self.events_info["y"][0]) / self.reblock]
        self.ctypes = self.axis_names
        self.wcs_2d = self.wcs

    @classmethod
    def _is_valid(cls, *args, **kwargs):
        fileh = check_fits_valid(args)
        if fileh is not None:
            try:
                valid = fileh[1].name == "EVENTS"
                fileh.close()
                return valid
            except:
                pass
        return False<|MERGE_RESOLUTION|>--- conflicted
+++ resolved
@@ -142,7 +142,6 @@
         self._ext_map = {}
         self._scale_map = {}
         dup_field_index = {}
-<<<<<<< HEAD
         # Since FITS header keywords are case-insensitive, we only pick a subset of
         # prefixes, ones that we expect to end up in headers.
         known_units = dict(
@@ -152,8 +151,6 @@
             if unit in self.ds.unit_registry.prefixable_units:
                 for p in ["n","u","m","c","k"]:
                     known_units[(p+unit).lower()] = p+unit
-=======
->>>>>>> f4cfcf59
         # We create a field from each slice on the 4th axis
         if self.dataset.naxis == 4:
             naxis4 = self.dataset.primary_header["naxis4"]
@@ -396,45 +393,12 @@
         Generates the conversion to various physical _units based on the
         parameter file
         """
-<<<<<<< HEAD
-        default_length_units = [u for u,v in default_unit_symbol_lut.items()
-                                if str(v[1]) == "(length)"]
-        more_length_units = []
-        for unit in default_length_units:
-            if unit in self.unit_registry.prefixable_units:
-                more_length_units += [prefix+unit for prefix in unit_prefixes]
-        default_length_units += more_length_units
-        file_units = []
-        cunits = [self.wcs.wcs.cunit[i] for i in range(self.dimensionality)]
-        for unit in (_.to_string() for _ in cunits):
-            if unit in default_length_units:
-                file_units.append(unit)
-        if len(set(file_units)) == 1:
-            length_factor = self.wcs.wcs.cdelt[0]
-            length_unit = str(file_units[0])
-            mylog.info("Found length units of %s." % (length_unit))
-        else:
-            self.no_cgs_equiv_length = True
-            mylog.warning("No length conversion provided. Assuming 1 = 1 cm.")
-            length_factor = 1.0
-            length_unit = "cm"
-        setdefaultattr(self, 'length_unit', self.quan(length_factor,length_unit))
-        setdefaultattr(self, 'mass_unit', self.quan(1.0, "g"))
-        setdefaultattr(self, 'time_unit', self.quan(1.0, "s"))
-        setdefaultattr(self, 'velocity_unit', self.quan(1.0, "cm/s"))
-        if "beam_size" in self.specified_parameters:
-            beam_size = self.specified_parameters["beam_size"]
-            beam_size = self.quan(beam_size[0], beam_size[1]).in_cgs().value
-        else:
-            beam_size = 1.0
-        self.unit_registry.add("beam", beam_size, dimensions=dimensions.solid_angle)
-=======
         if getattr(self, 'length_unit', None) is None:
             default_length_units = [u for u,v in default_unit_symbol_lut.items()
                                     if str(v[1]) == "(length)"]
             more_length_units = []
             for unit in default_length_units:
-                if unit in prefixable_units:
+                if unit in self.unit_registry.prefixable_units:
                     more_length_units += [prefix+unit for prefix in unit_prefixes]
             default_length_units += more_length_units
             file_units = []
@@ -463,7 +427,7 @@
                                      (self.time_unit**2 * self.length_unit))
         self.magnetic_unit.convert_to_units("gauss")
         self.velocity_unit = self.length_unit / self.time_unit
->>>>>>> f4cfcf59
+
 
     def _parse_parameter_file(self):
 
