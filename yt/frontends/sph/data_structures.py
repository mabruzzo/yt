--- conflicted
+++ resolved
@@ -46,7 +46,6 @@
             index_order=index_order, index_filename=index_filename)
 
     @property
-<<<<<<< HEAD
     def num_neighbors(self):
         return self._num_neighbors
 
@@ -68,7 +67,6 @@
                              self._sph_smoothing_styles)
 
         self._sph_smoothing_style = value
-=======
     def use_sph_normalization(self):
         return self._use_sph_normalization
 
@@ -77,7 +75,6 @@
         if value is not True and value is not False:
             raise ValueError("SPH normalization needs to be True or False!")
         self._use_sph_normalization = value
->>>>>>> d1ee53a9
 
     def add_smoothed_particle_field(self, smooth_field,
                                     method="volume_weighted", nneighbors=64,
