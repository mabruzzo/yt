--- conflicted
+++ resolved
@@ -99,13 +99,8 @@
         self._calculate_file_offset_map()
 
 class GadgetFOFHDF5File(HaloCatalogFile):
-<<<<<<< HEAD
     def __init__(self, ds, io, filename, file_id, frange):
-        with h5py.File(filename, "r") as f:
-=======
-    def __init__(self, ds, io, filename, file_id):
         with h5py.File(filename, mode="r") as f:
->>>>>>> 19f9db76
             self.header = \
               dict((str(field), val)
                    for field, val in f["Header"].attrs.items())
