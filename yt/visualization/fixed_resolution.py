--- conflicted
+++ resolved
@@ -14,15 +14,7 @@
 #-----------------------------------------------------------------------------
 
 from yt.funcs import *
-<<<<<<< HEAD
-from yt.utilities.definitions import \
-    x_dict, \
-    y_dict, \
-    axis_names
-#from .volume_rendering.api import off_axis_projection
-=======
 from .volume_rendering.api import off_axis_projection
->>>>>>> 1fa19396
 from yt.data_objects.image_array import ImageArray
 from yt.utilities.lib.misc_utilities import \
     pixelize_cylinder
@@ -410,12 +402,11 @@
         width = self.pf.arr((self.bounds[1] - self.bounds[0],
                              self.bounds[3] - self.bounds[2],
                              self.bounds[5] - self.bounds[4]))
-        raise NotImplementedError
-        # buff = off_axis_projection(ds.pf, ds.center, ds.normal_vector,
-        #                            width, ds.resolution, item,
-        #                            weight=ds.weight_field, volume=ds.volume,
-        #                            no_ghost=ds.no_ghost, interpolated=ds.interpolated,
-        #                            north_vector=ds.north_vector)
+        buff = off_axis_projection(ds.pf, ds.center, ds.normal_vector,
+                                   width, ds.resolution, item,
+                                   weight=ds.weight_field, volume=ds.volume,
+                                   no_ghost=ds.no_ghost, interpolated=ds.interpolated,
+                                   north_vector=ds.north_vector)
         ia = ImageArray(buff.swapaxes(0,1), info=self._get_info(item))
         self[item] = ia
         return ia 
