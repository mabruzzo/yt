--- conflicted
+++ resolved
@@ -76,11 +76,7 @@
             z = 0.0
         else:
             z = np.sqrt(1.0 - mag**2)
-<<<<<<< HEAD
-        return np.array([x, y, z])
-=======
         return np.array([x, -y, z])
->>>>>>> ac7a5d22
 
     def update_orientation(self, start_x, start_y, end_x, end_y):
         old = self._map_to_surface(start_x, start_y)
@@ -89,11 +85,7 @@
         # dot product
         w = old[0]*new[0] + old[1]*new[1] + old[2]*new[2]
 
-<<<<<<< HEAD
-        # cross product
-=======
         # cross product gives the rotation axis
->>>>>>> ac7a5d22
         x = old[1]*new[2] - old[2]*new[1]
         y = old[2]*new[0] - old[0]*new[2]
         z = old[0]*new[1] - old[1]*new[0]
@@ -108,25 +100,12 @@
 
     def compute_matrices(self):
         rotation_matrix = quaternion_to_rotation_matrix(self.orientation)
-<<<<<<< HEAD
-        self.position = np.dot(rotation_matrix, self.position)
-
-        self.view_matrix = np.zeros ( (4, 4), dtype = 'float32', order = 'C')
-        
-        # the upper-left 3x3 submatrix is the rotation matrix
-        self.view_matrix[0:3,0:3] = rotation_matrix
-
-        # fill in remaining components
-        self.view_matrix[2][3] = -np.linalg.norm(self.position)
-        self.view_matrix[3][3] = 1.0
-=======
         self.position = np.linalg.norm(self.position)*rotation_matrix[2]
         up = rotation_matrix[1]
 
         self.view_matrix = get_lookat_matrix(self.focus + self.position, 
                                              self.focus, 
                                              up)
->>>>>>> ac7a5d22
 
         self.projection_matrix = get_perspective_matrix(self.fov,
                                                         self.aspect_ratio,
