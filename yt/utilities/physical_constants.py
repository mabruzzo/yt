#
# Physical Constants and Units Conversion Factors
#
# Values for these constants are drawn from IAU and IUPAC data 
# unless otherwise noted:
# http://maia.usno.navy.mil/NSFA/IAU2009_consts.html
# http://goldbook.iupac.org/list_goldbook_phys_constants_defs.html

# Masses
mass_hydrogen_cgs = 1.674534e-24  # g
mass_electron_cgs = 9.1093898e-28  # g
amu_cgs           = 1.6605402e-24  # g
mass_sun_cgs = 1.98841586e33  # g
# Velocities
speed_of_light_cgs = 2.99792458e10  # cm/s, exact

# Cross Sections
# 8*pi/3 (alpha*hbar*c/(2*pi))**2
cross_section_thompson_cgs = 6.65245854533e-25  # cm^2

# Charge
charge_proton_cgs = 4.8032056e-10  # esu = 1.602176487e-19  Coulombs

# Physical Constants
boltzmann_constant_cgs = 1.3806504e-16  # erg K^-1
gravitational_constant_cgs  = 6.67428e-8  # cm^3 g^-1 s^-2
planck_constant_cgs   = 6.62606896e-27  # erg s
stefan_boltzmann_constant_cgs = 5.67051e-5 # erg cm^-2 s^-1 K^-4
rho_crit_now = 1.8788e-29  # g times h^2 (critical mass for closure, Cosmology)

# Misc. Approximations
mass_mean_atomic_cosmology = 1.22
mass_mean_atomic_galactic = 2.3

# Conversion Factors:  X au * mpc_per_au = Y mpc
# length
mpc_per_mpc   = 1e0
mpc_per_kpc   = 1e-3
mpc_per_pc    = 1e-6
mpc_per_au    = 4.84813682e-12
mpc_per_rsun  = 2.253962e-14
mpc_per_miles = 5.21552871e-20
mpc_per_km    = 3.24077929e-20
mpc_per_cm    = 3.24077929e-25
kpc_per_cm    = mpc_per_cm / mpc_per_kpc
km_per_pc     = 3.08567758e13
km_per_m      = 1e-3
km_per_cm     = 1e-5
pc_per_cm     = 3.24077929e-19

m_per_fpc     = 0.0324077929

kpc_per_mpc   = 1.0 / mpc_per_kpc
pc_per_mpc    = 1.0 / mpc_per_pc
au_per_mpc    = 1.0 / mpc_per_au
rsun_per_mpc  = 1.0 / mpc_per_rsun
miles_per_mpc = 1.0 / mpc_per_miles
km_per_mpc    = 1.0 / mpc_per_km
cm_per_mpc    = 1.0 / mpc_per_cm
cm_per_kpc    = 1.0 / kpc_per_cm
cm_per_km     = 1.0 / km_per_cm
pc_per_km     = 1.0 / km_per_pc
cm_per_pc     = 1.0 / pc_per_cm

# time
sec_per_Gyr  = 31.5576e15
sec_per_Myr  = 31.5576e12
sec_per_kyr  = 31.5576e9
sec_per_year = 31.5576e6   # "IAU Style Manual" by G.A. Wilkins, Comm. 5, in IAU Transactions XXB (1989)
sec_per_day  = 86400.0
sec_per_hr   = 3600.0
day_per_year = 365.25

# temperature / energy
erg_per_eV = 1.602176487e-12 # http://goldbook.iupac.org/E02014.html
erg_per_keV = erg_per_eV * 1.0e3
K_per_keV = erg_per_keV / boltzmann_constant_cgs
keV_per_K = 1.0 / K_per_keV

#Short cuts
G = gravitational_constant_cgs
me = mass_electron_cgs
mp = mass_hydrogen_cgs
qp = charge_proton_cgs
mh = mp
clight = speed_of_light_cgs
kboltz = boltzmann_constant_cgs
hcgs = planck_constant_cgs
sigma_thompson = cross_section_thompson_cgs
<<<<<<< HEAD

# Miscellaneous
HUGE = 1.0e90
TINY = 1.0e-40
=======
Na = 1 / amu_cgs
>>>>>>> 508053b2
<|MERGE_RESOLUTION|>--- conflicted
+++ resolved
@@ -87,11 +87,8 @@
 kboltz = boltzmann_constant_cgs
 hcgs = planck_constant_cgs
 sigma_thompson = cross_section_thompson_cgs
-<<<<<<< HEAD
+Na = 1 / amu_cgs
 
 # Miscellaneous
 HUGE = 1.0e90
-TINY = 1.0e-40
-=======
-Na = 1 / amu_cgs
->>>>>>> 508053b2
+TINY = 1.0e-40