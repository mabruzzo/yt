"""
Useful functions.  If non-original, see function for citation.



"""
from __future__ import print_function

#-----------------------------------------------------------------------------
# Copyright (c) 2013, yt Development Team.
#
# Distributed under the terms of the Modified BSD License.
#
# The full license is in the file COPYING.txt, distributed with this software.
#-----------------------------------------------------------------------------

from yt.extern.six import string_types
import time, types, signal, inspect, traceback, sys, pdb, os, re
import contextlib
import warnings, struct, subprocess
import numpy as np
from distutils.version import LooseVersion
from math import floor, ceil
from numbers import Number as numeric_type

from yt.extern.six.moves import builtins, urllib
from yt.utilities.exceptions import *
from yt.utilities.logger import ytLogger as mylog
import yt.extern.progressbar as pb
import yt.utilities.rpdb as rpdb
from yt.units.yt_array import YTArray, YTQuantity
from collections import defaultdict
from functools import wraps

# Some functions for handling sequences and other types

def iterable(obj):
    """
    Grabbed from Python Cookbook / matploblib.cbook.  Returns true/false for
    *obj* iterable.
    """
    try: len(obj)
    except: return False
    return True

def ensure_list(obj):
    """
    This function ensures that *obj* is a list.  Typically used to convert a
    string to a list, for instance ensuring the *fields* as an argument is a
    list.
    """
    if obj is None:
        return [obj]
    if not isinstance(obj, list):
        return [obj]
    return obj

def ensure_numpy_array(obj):
    """
    This function ensures that *obj* is a numpy array. Typically used to
    convert scalar, list or tuple argument passed to functions using Cython.
    """
    if isinstance(obj, np.ndarray):
        if obj.shape == ():
            return np.array([obj])
        # We cast to ndarray to catch ndarray subclasses
        return np.array(obj)
    elif isinstance(obj, (list, tuple)):
        return np.asarray(obj)
    else:
        return np.asarray([obj])

def ensure_tuple(obj):
    """
    This function ensures that *obj* is a tuple.  Typically used to convert
    scalar, list, or array arguments specified by a user in a context where
    we assume a tuple internally
    """
    if isinstance(obj, tuple):
        return obj
    elif isinstance(obj, (list, np.ndarray)):
        return tuple(obj)
    else:
        return (obj,)

def read_struct(f, fmt):
    """
    This reads a struct, and only that struct, from an open file.
    """
    s = f.read(struct.calcsize(fmt))
    return struct.unpack(fmt, s)

def just_one(obj):
    # If we have an iterable, sometimes we only want one item
    if hasattr(obj,'flat'):
        if isinstance(obj, YTArray):
            return YTQuantity(obj.flat[0], obj.units, registry=obj.units.registry)
        return obj.flat[0]
    elif iterable(obj):
        return obj[0]
    return obj

# Taken from
# http://www.goldb.org/goldblog/2008/02/06/PythonConvertSecsIntoHumanReadableTimeStringHHMMSS.aspx
def humanize_time(secs):
    """
    Takes *secs* and returns a nicely formatted string
    """
    mins, secs = divmod(secs, 60)
    hours, mins = divmod(mins, 60)
    return '%02d:%02d:%02d' % (hours, mins, secs)

#
# Some function wrappers that come in handy once in a while
#

# we use the resource module to get the memory page size

try:
    import resource
except ImportError:
    pass

def get_memory_usage(subtract_share = False):
    """
    Returning resident size in megabytes
    """
    pid = os.getpid()
    try:
        pagesize = resource.getpagesize()
    except NameError:
        return -1024
    status_file = "/proc/%s/statm" % (pid)
    if not os.path.isfile(status_file):
        return -1024
    line = open(status_file).read()
    size, resident, share, text, library, data, dt = [int(i) for i in line.split()]
    if subtract_share: resident -= share
    return resident * pagesize / (1024 * 1024) # return in megs

def time_execution(func):
    r"""
    Decorator for seeing how long a given function takes, depending on whether
    or not the global 'yt.timefunctions' config parameter is set.
    """
    @wraps(func)
    def wrapper(*arg, **kw):
        t1 = time.time()
        res = func(*arg, **kw)
        t2 = time.time()
        mylog.debug('%s took %0.3f s', func.__name__, (t2-t1))
        return res
    from yt.config import ytcfg
    if ytcfg.getboolean("yt","timefunctions") == True:
        return wrapper
    else:
        return func

def print_tb(func):
    """
    This function is used as a decorate on a function to have the calling stack
    printed whenever that function is entered.

    This can be used like so:

    .. code-block:: python

       @print_tb
       def some_deeply_nested_function(...):

    """
    @wraps(func)
    def run_func(*args, **kwargs):
        traceback.print_stack()
        return func(*args, **kwargs)
    return run_func

def rootonly(func):
    """
    This is a decorator that, when used, will only call the function on the
    root processor and then broadcast the results of the function to all other
    processors.

    This can be used like so:

    .. code-block:: python

       @rootonly
       def some_root_only_function(...):

    """
    from yt.config import ytcfg
    @wraps(func)
    def check_parallel_rank(*args, **kwargs):
        if ytcfg.getint("yt","__topcomm_parallel_rank") > 0:
            return
        return func(*args, **kwargs)
    return check_parallel_rank

def rootloginfo(*args):
    from yt.config import ytcfg
    if ytcfg.getint("yt", "__topcomm_parallel_rank") > 0: return
    mylog.info(*args)

def deprecate(func):
    """
    This decorator issues a deprecation warning.

    This can be used like so:

    .. code-block:: python

       @deprecate
       def some_really_old_function(...):

    """
    @wraps(func)
    def run_func(*args, **kwargs):
        warnings.warn("%s has been deprecated and may be removed without notice!" \
                % func.__name__, DeprecationWarning, stacklevel=2)
        func(*args, **kwargs)
    return run_func

def pdb_run(func):
    """
    This decorator inserts a pdb session on top of the call-stack into a
    function.

    This can be used like so:

    .. code-block:: python

       @pdb_run
       def some_function_to_debug(...):

    """
    @wraps(func)
    def wrapper(*args, **kw):
        pdb.runcall(func, *args, **kw)
    return wrapper

__header = """
== Welcome to the embedded IPython Shell ==

   You are currently inside the function:
     %(fname)s

   Defined in:
     %(filename)s:%(lineno)s
"""

def get_ipython_api_version():
    import IPython
    if LooseVersion(IPython.__version__) <= LooseVersion('0.10'):
        api_version = '0.10'
    elif LooseVersion(IPython.__version__) <= LooseVersion('1.0'):
        api_version = '0.11'
    else:
        api_version = '1.0'

    return api_version

def insert_ipython(num_up=1):
    """
    Placed inside a function, this will insert an IPython interpreter at that
    current location.  This will enabled detailed inspection of the current
    exeuction environment, as well as (optional) modification of that environment.
    *num_up* refers to how many frames of the stack get stripped off, and
    defaults to 1 so that this function itself is stripped off.
    """

    api_version = get_ipython_api_version()

    frame = inspect.stack()[num_up]
    loc = frame[0].f_locals.copy()
    glo = frame[0].f_globals
    dd = dict(fname = frame[3], filename = frame[1],
              lineno = frame[2])
    if api_version == '0.10':
        ipshell = IPython.Shell.IPShellEmbed()
        ipshell(header = __header % dd,
                local_ns = loc, global_ns = glo)
    else:
        from IPython.config.loader import Config
        cfg = Config()
        cfg.InteractiveShellEmbed.local_ns = loc
        cfg.InteractiveShellEmbed.global_ns = glo
        IPython.embed(config=cfg, banner2 = __header % dd)
        if api_version == '0.11':
            from IPython.frontend.terminal.embed import InteractiveShellEmbed
        else:
            from IPython.terminal.embed import InteractiveShellEmbed
        ipshell = InteractiveShellEmbed(config=cfg)

    del ipshell


#
# Our progress bar types and how to get one
#

class DummyProgressBar(object):
    # This progressbar gets handed if we don't
    # want ANY output
    def __init__(self, *args, **kwargs):
        return
    def update(self, *args, **kwargs):
        return
    def finish(self, *args, **kwargs):
        return

class ParallelProgressBar(object):
    # This is just a simple progress bar
    # that prints on start/stop
    def __init__(self, title, maxval):
        self.title = title
        mylog.info("Starting '%s'", title)
    def update(self, *args, **kwargs):
        return
    def finish(self):
        mylog.info("Finishing '%s'", self.title)

class GUIProgressBar(object):
    def __init__(self, title, maxval):
        import wx
        self.maxval = maxval
        self.last = 0
        self._pbar = wx.ProgressDialog("Working...",
                    title, maximum=maxval,
                    style=wx.PD_REMAINING_TIME|wx.PD_ELAPSED_TIME|wx.PD_APP_MODAL)
    def update(self, val):
        # An update is only meaningful if it's on the order of 1/100 or greater
        if ceil(100*self.last / self.maxval) + 1 == \
           floor(100*val / self.maxval) or val == self.maxval:
            self._pbar.Update(val)
            self.last = val
    def finish(self):
        self._pbar.Destroy()

def get_pbar(title, maxval):
    """
    This returns a progressbar of the most appropriate type, given a *title*
    and a *maxval*.
    """
    maxval = max(maxval, 1)
    from yt.config import ytcfg
    if ytcfg.getboolean("yt", "suppressStreamLogging") or \
       "__IPYTHON__" in dir(builtins) or \
       ytcfg.getboolean("yt", "__withintesting"):
        return DummyProgressBar()
    elif ytcfg.getboolean("yt", "__withinreason"):
        from yt.gui.reason.extdirect_repl import ExtProgressBar
        return ExtProgressBar(title, maxval)
    elif ytcfg.getboolean("yt", "__parallel"):
        return ParallelProgressBar(title, maxval)
    widgets = [ title,
            pb.Percentage(), ' ',
            pb.Bar(marker=pb.RotatingMarker()),
            ' ', pb.ETA(), ' ']
    pbar = pb.ProgressBar(widgets=widgets,
                          maxval=maxval).start()
    return pbar

def only_on_root(func, *args, **kwargs):
    """
    This function accepts a *func*, a set of *args* and *kwargs* and then only
    on the root processor calls the function.  All other processors get "None"
    handed back.
    """
    from yt.config import ytcfg
    if kwargs.pop("global_rootonly", False):
        cfg_option = "__global_parallel_rank"
    else:
        cfg_option = "__topcomm_parallel_rank"
    if not ytcfg.getboolean("yt","__parallel"):
        return func(*args,**kwargs)
    if ytcfg.getint("yt", cfg_option) > 0: return
    return func(*args, **kwargs)

def is_root():
    """
    This function returns True if it is on the root processor of the
    topcomm and False otherwise.
    """
    from yt.config import ytcfg
    cfg_option = "__topcomm_parallel_rank"
    if not ytcfg.getboolean("yt","__parallel"):
        return True
    if ytcfg.getint("yt", cfg_option) > 0:
        return False
    return True


#
# Our signal and traceback handling functions
#

def signal_print_traceback(signo, frame):
    print(traceback.print_stack(frame))

def signal_problem(signo, frame):
    raise RuntimeError()

def signal_ipython(signo, frame):
    insert_ipython(2)

def paste_traceback(exc_type, exc, tb):
    """
    This is a traceback handler that knows how to paste to the pastebin.
    Should only be used in sys.excepthook.
    """
    sys.__excepthook__(exc_type, exc, tb)
    from yt.extern.six.moves import StringIO, xmlrpc_client
    p = xmlrpc_client.ServerProxy(
            "http://paste.yt-project.org/xmlrpc/",
            allow_none=True)
    s = StringIO()
    traceback.print_exception(exc_type, exc, tb, file=s)
    s = s.getvalue()
    ret = p.pastes.newPaste('pytb', s, None, '', '', True)
    print()
    print("Traceback pasted to http://paste.yt-project.org/show/%s" % (ret))
    print()

def paste_traceback_detailed(exc_type, exc, tb):
    """
    This is a traceback handler that knows how to paste to the pastebin.
    Should only be used in sys.excepthook.
    """
    import cgitb
    from yt.extern.six.moves import StringIO, xmlrpc_client
    s = StringIO()
    handler = cgitb.Hook(format="text", file = s)
    handler(exc_type, exc, tb)
    s = s.getvalue()
    print(s)
    p = xmlrpc_client.ServerProxy(
            "http://paste.yt-project.org/xmlrpc/",
            allow_none=True)
    ret = p.pastes.newPaste('text', s, None, '', '', True)
    print()
    print("Traceback pasted to http://paste.yt-project.org/show/%s" % (ret))
    print()

_ss = "fURbBUUBE0cLXgETJnZgJRMXVhVGUQpQAUBuehQMUhJWRFFRAV1ERAtBXw1dAxMLXT4zXBFfABNN\nC0ZEXw1YUURHCxMXVlFERwxWCQw=\n"
def _rdbeta(key):
    import itertools, base64
    enc_s = base64.decodestring(_ss)
    dec_s = ''.join([ chr(ord(a) ^ ord(b)) for a, b in zip(enc_s, itertools.cycle(key)) ])
    print(dec_s)

#
# Some exceptions
#

class NoCUDAException(Exception):
    pass

class YTEmptyClass(object):
    pass

def update_hg(path, skip_rebuild = False):
    if sys.version_info >= (3,0,0):
        print("python-hglib does not currently work with Python 3,")
        print("so this function is currently disabled.")
        return -1
    try:
        import hglib
    except ImportError:
        print("Updating requires python-hglib to be installed.")
        print("Try: pip install python-hglib")
        return -1
    f = open(os.path.join(path, "yt_updater.log"), "a")
    repo = hglib.open(path)
    repo.pull()
    ident = repo.identify()
    if "+" in ident:
        print("Can't rebuild modules by myself.")
        print("You will have to do this yourself.  Here's a sample commands:")
        print("")
        print("    $ cd %s" % (path))
        print("    $ hg up")
        print("    $ %s setup.py develop" % (sys.executable))
        return 1
    print("Updating the repository")
    f.write("Updating the repository\n\n")
    repo.update(check=True)
    f.write("Updated from %s to %s\n\n" % (ident, repo.identify()))
    if skip_rebuild: return
    f.write("Rebuilding modules\n\n")
    p = subprocess.Popen([sys.executable, "setup.py", "build_ext", "-i"], cwd=path,
                        stdout = subprocess.PIPE, stderr = subprocess.STDOUT)
    stdout, stderr = p.communicate()
    f.write(stdout)
    f.write("\n\n")
    if p.returncode:
        print("BROKEN: See %s" % (os.path.join(path, "yt_updater.log")))
        sys.exit(1)
    f.write("Successful!\n")
    print("Updated successfully.")

def get_hg_version(path):
    if sys.version_info >= (3,0,0):
        print("python-hglib does not currently work with Python 3,")
        print("so this function is currently disabled.")
        return -1
    try:
        import hglib
    except ImportError:
        print("Updating requires python-hglib to be installed.")
        print("Try: pip install python-hglib")
        return -1
    repo = hglib.open(path)
    return repo.identify()

def get_yt_version():
    try:
        from yt.__hg_version__ import hg_version
        return hg_version
    except ImportError:
        pass
    import pkg_resources
    yt_provider = pkg_resources.get_provider("yt")
    path = os.path.dirname(yt_provider.module_path)
    version = get_hg_version(path)[:12]
    return version

def get_version_stack():
    import numpy, matplotlib, h5py
    version_info = {}
    version_info['yt'] = get_yt_version()
    version_info['numpy'] = numpy.version.version
    version_info['matplotlib'] = matplotlib.__version__
    version_info['h5py'] = h5py.version.version
    return version_info

def get_script_contents():
    top_frame = inspect.stack()[-1]
    finfo = inspect.getframeinfo(top_frame[0])
    if finfo[2] != "<module>": return None
    if not os.path.exists(finfo[0]): return None
    try:
        contents = open(finfo[0]).read()
    except:
        contents = None
    return contents

def download_file(url, filename):
    class MyURLopener(urllib.FancyURLopener):
        def http_error_default(self, url, fp, errcode, errmsg, headers):
            raise RuntimeError("Attempt to download file from %s failed with error %s: %s." % \
              (url, errcode, errmsg))
    fn, h = MyURLopener().retrieve(url, filename)
    return fn

# This code snippet is modified from Georg Brandl
def bb_apicall(endpoint, data, use_pass = True):
    uri = 'https://api.bitbucket.org/1.0/%s/' % endpoint
    # since bitbucket doesn't return the required WWW-Authenticate header when
    # making a request without Authorization, we cannot use the standard urllib2
    # auth handlers; we have to add the requisite header from the start
    if data is not None:
        data = urllib.parse.urlencode(data)
    req = urllib.request.Request(uri, data)
    if use_pass:
        username = raw_input("Bitbucket Username? ")
        password = getpass.getpass()
        upw = '%s:%s' % (username, password)
        req.add_header('Authorization', 'Basic %s' % base64.b64encode(upw).strip())
    return urllib.request.urlopen(req).read()

def get_yt_supp():
    supp_path = os.path.join(os.environ["YT_DEST"], "src",
                             "yt-supplemental")
    # Now we check that the supplemental repository is checked out.
    if not os.path.isdir(supp_path):
        print()
        print("*** The yt-supplemental repository is not checked ***")
        print("*** out.  I can do this for you, but because this ***")
        print("*** is a delicate act, I require you to respond   ***")
        print("*** to the prompt with the word 'yes'.            ***")
        print()
        response = raw_input("Do you want me to try to check it out? ")
        if response != "yes":
            print()
            print("Okay, I understand.  You can check it out yourself.")
            print("This command will do it:")
            print()
            print("$ hg clone http://hg.yt-project.org/yt-supplemental/ ", end=' ')
            print("%s" % (supp_path))
            print()
            sys.exit(1)
        rv = commands.clone(uu,
                "http://hg.yt-project.org/yt-supplemental/", supp_path)
        if rv:
            print("Something has gone wrong.  Quitting.")
            sys.exit(1)
    # Now we think we have our supplemental repository.
    return supp_path

def fix_length(length, ds=None):
    assert ds is not None
    if ds is not None:
        registry = ds.unit_registry
    else:
        registry = None
    if isinstance(length, YTArray):
        if registry is not None:
            length.units.registry = registry
        return length.in_units("code_length")
    if isinstance(length, numeric_type):
        return YTArray(length, 'code_length', registry=registry)
    length_valid_tuple = isinstance(length, (list, tuple)) and len(length) == 2
    unit_is_string = isinstance(length[1], str)
    if length_valid_tuple and unit_is_string:
        return YTArray(*length, registry=registry)
    else:
        raise RuntimeError("Length %s is invalid" % str(length))

@contextlib.contextmanager
def parallel_profile(prefix):
    r"""A context manager for profiling parallel code execution using cProfile

    This is a simple context manager that automatically profiles the execution
    of a snippet of code.

    Parameters
    ----------
    prefix : string
        A string name to prefix outputs with.

    Examples
    --------

    >>> with parallel_profile('my_profile'):
    ...     yt.PhasePlot(ds.all_data(), 'density', 'temperature', 'cell_mass')
    """
    import cProfile
    from yt.config import ytcfg
    fn = "%s_%04i_%04i.cprof" % (prefix,
                ytcfg.getint("yt", "__topcomm_parallel_size"),
                ytcfg.getint("yt", "__topcomm_parallel_rank"))
    p = cProfile.Profile()
    p.enable()
    yield fn
    p.disable()
    p.dump_stats(fn)

def get_num_threads():
    from .config import ytcfg
    nt = ytcfg.getint("yt","numthreads")
    if nt < 0:
        return os.environ.get("OMP_NUM_THREADS", 0)
    return nt

def fix_axis(axis, ds):
    return ds.coordinates.axis_id.get(axis, axis)

def get_image_suffix(name):
    suffix = os.path.splitext(name)[1]
    return suffix if suffix in ['.png', '.eps', '.ps', '.pdf'] else ''

def ensure_dir_exists(path):
    r"""Create all directories in path recursively in a parallel safe manner"""
    my_dir = os.path.dirname(path)
    if not my_dir:
        return
    if not os.path.exists(my_dir):
        only_on_root(os.makedirs, my_dir)

def ensure_dir(path):
    r"""Parallel safe directory maker."""
    if not os.path.exists(path):
        only_on_root(os.makedirs, path)
    return path

def validate_width_tuple(width):
    if not iterable(width) or len(width) != 2:
        raise YTInvalidWidthError("width (%s) is not a two element tuple" % width)
    if not isinstance(width[0], numeric_type) and isinstance(width[1], string_types):
        msg = "width (%s) is invalid. " % str(width)
        msg += "Valid widths look like this: (12, 'au')"
        raise YTInvalidWidthError(msg)

def camelcase_to_underscore(name):
    s1 = re.sub('(.)([A-Z][a-z]+)', r'\1_\2', name)
    return re.sub('([a-z0-9])([A-Z])', r'\1_\2', s1).lower()

def set_intersection(some_list):
    if len(some_list) == 0: return set([])
    # This accepts a list of iterables, which we get the intersection of.
    s = set(some_list[0])
    for l in some_list[1:]:
        s.intersection_update(l)
    return s

@contextlib.contextmanager
def memory_checker(interval = 15, dest = None):
    r"""This is a context manager that monitors memory usage.

    Parameters
    ----------
    interval : int
        The number of seconds between printing the current memory usage in
        gigabytes of the current Python interpreter.

    Examples
    --------

    >>> with memory_checker(10):
    ...     arr = np.zeros(1024*1024*1024, dtype="float64")
    ...     time.sleep(15)
    ...     del arr
    """
    import threading
    if dest is None:
        dest = sys.stdout
    class MemoryChecker(threading.Thread):
        def __init__(self, event, interval):
            self.event = event
            self.interval = interval
            threading.Thread.__init__(self)

        def run(self):
            while not self.event.wait(self.interval):
                print("MEMORY: %0.3e gb" % (get_memory_usage()/1024.), file=dest)

    e = threading.Event()
    mem_check = MemoryChecker(e, interval)
    mem_check.start()
    try:
        yield
    finally:
        e.set()
<<<<<<< HEAD
=======

>>>>>>> d9542b8e

def deprecated_class(cls):
    @wraps(cls)
    def _func(*args, **kwargs):
        # Note we use SyntaxWarning because by default, DeprecationWarning is
        # not shown.
        warnings.warn(
            "This usage is deprecated.  Please use %s instead." % cls.__name__,
            SyntaxWarning, stacklevel=2)
        return cls(*args, **kwargs)
    return _func

def enable_plugins():
    import yt
    from yt.fields.my_plugin_fields import my_plugins_fields
    from yt.config import ytcfg
    my_plugin_name = ytcfg.get("yt","pluginfilename")
    # We assume that it is with respect to the $HOME/.yt directory
    if os.path.isfile(my_plugin_name):
        _fn = my_plugin_name
    else:
        _fn = os.path.expanduser("~/.yt/%s" % my_plugin_name)
    if os.path.isfile(_fn):
        mylog.info("Loading plugins from %s", _fn)
<<<<<<< HEAD
        execfile(_fn, yt.__dict__)

def subchunk_count(n_total, chunk_size):
    handled = 0
    while handled < n_total:
        tr = min(n_total - handled, chunk_size)
        yield tr
        handled += tr
=======
        execdict = yt.__dict__.copy()
        execdict['add_field'] = my_plugins_fields.add_field
        with open(_fn) as f:
            code = compile(f.read(), _fn, 'exec')
            exec(code, execdict)

def fix_unitary(u):
    if u == '1':
        return 'unitary'
    else:
        return u
>>>>>>> d9542b8e
<|MERGE_RESOLUTION|>--- conflicted
+++ resolved
@@ -732,10 +732,7 @@
         yield
     finally:
         e.set()
-<<<<<<< HEAD
-=======
-
->>>>>>> d9542b8e
+
 
 def deprecated_class(cls):
     @wraps(cls)
@@ -760,8 +757,11 @@
         _fn = os.path.expanduser("~/.yt/%s" % my_plugin_name)
     if os.path.isfile(_fn):
         mylog.info("Loading plugins from %s", _fn)
-<<<<<<< HEAD
-        execfile(_fn, yt.__dict__)
+        execdict = yt.__dict__.copy()
+        execdict['add_field'] = my_plugins_fields.add_field
+        with open(_fn) as f:
+            code = compile(f.read(), _fn, 'exec')
+            exec(code, execdict)
 
 def subchunk_count(n_total, chunk_size):
     handled = 0
@@ -769,16 +769,9 @@
         tr = min(n_total - handled, chunk_size)
         yield tr
         handled += tr
-=======
-        execdict = yt.__dict__.copy()
-        execdict['add_field'] = my_plugins_fields.add_field
-        with open(_fn) as f:
-            code = compile(f.read(), _fn, 'exec')
-            exec(code, execdict)
 
 def fix_unitary(u):
     if u == '1':
         return 'unitary'
     else:
-        return u
->>>>>>> d9542b8e
+        return u