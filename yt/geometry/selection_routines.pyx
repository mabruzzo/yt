""" 
Geometry selection routines.

Author: Matthew Turk <matthewturk@gmail.com>
Affiliation: Columbia University
Homepage: http://yt.enzotools.org/
License:
  Copyright (C) 2011 Matthew Turk.  All Rights Reserved.

  This file is part of yt.

  yt is free software; you can redistribute it and/or modify
  it under the terms of the GNU General Public License as published by
  the Free Software Foundation; either version 3 of the License, or
  (at your option) any later version.

  This program is distributed in the hope that it will be useful,
  but WITHOUT ANY WARRANTY; without even the implied warranty of
  MERCHANTABILITY or FITNESS FOR A PARTICULAR PURPOSE.  See the
  GNU General Public License for more details.

  You should have received a copy of the GNU General Public License
  along with this program.  If not, see <http://www.gnu.org/licenses/>.
"""

import numpy as np
cimport numpy as np
cimport cython
from libc.stdlib cimport malloc, free
from fp_utils cimport fclip, iclip
from selection_routines cimport SelectorObject
from oct_container cimport OctreeContainer, OctAllocationContainer, Oct
cimport oct_visitors
from oct_visitors cimport cind
#from geometry_utils cimport point_to_hilbert
from yt.utilities.lib.grid_traversal cimport \
    VolumeContainer, sample_function, walk_volume

cdef extern from "math.h":
    double exp(double x) nogil
    float expf(float x) nogil
    long double expl(long double x) nogil
    double floor(double x) nogil
    double ceil(double x) nogil
    double fmod(double x, double y) nogil
    double log2(double x) nogil
    long int lrint(double x) nogil
    double fabs(double x) nogil

ctypedef fused anyfloat:
    np.float32_t
    np.float64_t

# These routines are separated into a couple different categories:
#
#   * Routines for identifying intersections of an object with a bounding box
#   * Routines for identifying cells/points inside a bounding box that
#     intersect with an object
#   * Routines that speed up some type of geometric calculation

# First, bounding box / object intersection routines.
# These all respect the interface "dobj" and a set of left_edges, right_edges,
# sometimes also accepting level and mask information.

@cython.boundscheck(False)
@cython.wraparound(False)
@cython.cdivision(True)
def convert_mask_to_indices(np.ndarray[np.uint8_t, ndim=3, cast=True] mask,
            int count, int transpose = 0):
    cdef int i, j, k, cpos
    cdef np.ndarray[np.int32_t, ndim=2] indices 
    indices = np.zeros((count, 3), dtype='int32')
    cpos = 0
    for i in range(mask.shape[0]):
        for j in range(mask.shape[1]):
            for k in range(mask.shape[2]):
                if mask[i, j, k] == 1:
                    if transpose == 1:
                        indices[cpos, 0] = k
                        indices[cpos, 1] = j
                        indices[cpos, 2] = i
                    else:
                        indices[cpos, 0] = i
                        indices[cpos, 1] = j
                        indices[cpos, 2] = k
                    cpos += 1
    return indices


@cython.boundscheck(False)
@cython.wraparound(False)
@cython.cdivision(True)
cdef _mask_fill(np.ndarray[np.float64_t, ndim=1] out,
                np.int64_t offset,
                np.ndarray[np.uint8_t, ndim=3, cast=True] mask,
                np.ndarray[anyfloat, ndim=3] vals):
    cdef np.int64_t count = 0
    cdef int i, j, k
    for i in range(mask.shape[0]):
        for j in range(mask.shape[1]):
            for k in range(mask.shape[2]):
                if mask[i, j, k] == 1:
                    out[offset + count] = vals[i, j, k]
                    count += 1
    return count

def mask_fill(np.ndarray[np.float64_t, ndim=1] out,
              np.int64_t offset,
              np.ndarray[np.uint8_t, ndim=3, cast=True] mask,
              np.ndarray vals):
    if vals.dtype == np.float32:
        return _mask_fill[np.float32_t](out, offset, mask, vals)
    elif vals.dtype == np.float64:
        return _mask_fill[np.float64_t](out, offset, mask, vals)
    else:
        raise RuntimeError

cdef class SelectorObject:

    def __cinit__(self, dobj):
        self.min_level = getattr(dobj, "min_level", 0)
        self.max_level = getattr(dobj, "max_level", 99)
        self.overlap_cells = 0

<<<<<<< HEAD
        if dobj is None:
            for i in range(3):
                self.periodicity[i] = False
                self.domain_width[i] = 0.0
        else:
            for i in range(3) :
                self.domain_width[i] = dobj.pf.domain_right_edge[i] - \
                                       dobj.pf.domain_left_edge[i]
                self.periodicity[i] = dobj.pf.periodicity[i]
=======
        for i in range(3) :
            pf = getattr(dobj, 'pf', None)
            if pf is None:
                for i in range(3):
                    self.domain_width[i] = 1.0
                    self.periodicity[i] = False
            else:
                for i in range(3):
                    self.domain_width[i] = pf.domain_right_edge[i] - \
                                           pf.domain_left_edge[i]
                    self.periodicity[i] = pf.periodicity[i]
>>>>>>> ddeb92f4

    @cython.boundscheck(False)
    @cython.wraparound(False)
    @cython.cdivision(True)
    def select_grids(self,
                     np.ndarray[np.float64_t, ndim=2] left_edges,
                     np.ndarray[np.float64_t, ndim=2] right_edges,
                     np.ndarray[np.int32_t, ndim=2] levels):
        cdef int i, n
        cdef int ng = left_edges.shape[0]
        cdef np.ndarray[np.uint8_t, ndim=1] gridi = np.zeros(ng, dtype='uint8')
        cdef np.float64_t LE[3], RE[3]
        with nogil:
            for n in range(ng):
                # Call our selector function
                # Check if the sphere is inside the grid
                for i in range(3):
                    LE[i] = left_edges[n, i]
                    RE[i] = right_edges[n, i]
                gridi[n] = self.select_grid(LE, RE, levels[n, 0])
        return gridi.astype("bool")

    def count_octs(self, OctreeContainer octree, int domain_id = -1):
        cdef OctVisitorData data
        octree.setup_data(&data, domain_id)
        octree.visit_all_octs(self, oct_visitors.count_total_octs, &data)
        return data.index

    def count_oct_cells(self, OctreeContainer octree, int domain_id = -1):
        cdef OctVisitorData data
        octree.setup_data(&data, domain_id)
        octree.visit_all_octs(self, oct_visitors.count_total_cells, &data)
        return data.index

    @cython.boundscheck(False)
    @cython.wraparound(False)
    @cython.cdivision(True)
    cdef void recursively_visit_octs(self, Oct *root,
                        np.float64_t pos[3], np.float64_t dds[3],
                        int level, 
                        oct_visitor_function *func,
                        OctVisitorData *data,
                        int visit_covered = 0):
        # visit_covered tells us whether this octree supports partial
        # refinement.  If it does, we need to handle this specially -- first
        # we visit *this* oct, then we make a second pass to check any child
        # octs.
        cdef np.float64_t LE[3], RE[3], sdds[3], spos[3]
        cdef int i, j, k, res, mi
        cdef Oct *ch
        cdef np.uint8_t selected
        # Remember that pos is the *center* of the oct, and dds is the oct
        # width.  So to get to the edges, we add/subtract half of dds.
        for i in range(3):
            # sdds is the cell width
            sdds[i] = dds[i]/2.0
            LE[i] = pos[i] - dds[i]/2.0
            RE[i] = pos[i] + dds[i]/2.0
        #print LE[0], RE[0], LE[1], RE[1], LE[2], RE[2]
        res = self.select_grid(LE, RE, level, root)
        if res == 1 and data.domain > 0 and root.domain != data.domain:
            res = -1
        cdef int increment = 1
        cdef int next_level, this_level
        # next_level: an int that says whether or not we can progress to children
        # this_level: an int that says whether or not we can select from this
        # level
        next_level = this_level = 1
        if res == -1:
            # This happens when we do domain selection but the oct has
            # children.  This would allow an oct to pass to its children but
            # not get accessed itself.
            next_level = 1
            this_level = 0
        elif level == self.max_level:
            next_level = 0
        elif level < self.min_level or level > self.max_level:
            this_level = 0
        if res == 0 and this_level == 1:
            return
        # Now we visit all our children.  We subtract off sdds for the first
        # pass because we center it on the first cell.
        cdef int iter = 1 - visit_covered # 2 if 1, 1 if 0.
        while iter < 2:
            spos[0] = pos[0] - sdds[0]/2.0
            for i in range(2):
                spos[1] = pos[1] - sdds[1]/2.0
                for j in range(2):
                    spos[2] = pos[2] - sdds[2]/2.0
                    for k in range(2):
                        ch = NULL
                        if root.children != NULL:
                            ch = root.children[cind(i, j, k)]
                        if iter == 1 and next_level == 1 and ch != NULL:
                            # Note that data.pos is always going to be the
                            # position of the Oct -- it is *not* always going
                            # to be the same as the position of the cell under
                            # investigation.
                            data.pos[0] = (data.pos[0] << 1) + i
                            data.pos[1] = (data.pos[1] << 1) + j
                            data.pos[2] = (data.pos[2] << 1) + k
                            data.level += 1
                            self.recursively_visit_octs(
                                ch, spos, sdds, level + 1, func, data,
                                visit_covered)
                            data.pos[0] = (data.pos[0] >> 1)
                            data.pos[1] = (data.pos[1] >> 1)
                            data.pos[2] = (data.pos[2] >> 1)
                            data.level -= 1
                        elif this_level == 1:
                            data.global_index += increment
                            increment = 0
                            self.visit_oct_cells(data, root, ch, spos, sdds,
                                                 func, i, j, k)
                        spos[2] += sdds[2]
                    spos[1] += sdds[1]
                spos[0] += sdds[0]
            this_level = 0 # We turn this off for the second pass.
            iter += 1

    cdef void visit_oct_cells(self, OctVisitorData *data, Oct *root, Oct *ch,
                              np.float64_t spos[3], np.float64_t sdds[3],
                              oct_visitor_function *func, int i, int j, int k):
        # We can short-circuit the whole process if data.oref == 1.
        # This saves us some funny-business.
        cdef int selected
        if data.oref == 1:
            selected = self.select_cell(spos, sdds)
            if ch != NULL:
                selected *= self.overlap_cells
            # data.ind refers to the cell, not to the oct.
            data.ind[0] = i
            data.ind[1] = j
            data.ind[2] = k
            func(root, data, selected)
            return
        # Okay, now that we've got that out of the way, we have to do some
        # other checks here.  In this case, spos[] is the position of the
        # center of a *possible* oct child, which means it is the center of a
        # cluster of cells.  That cluster might have 1, 8, 64, ... cells in it.
        # But, we can figure it out by calculating the cell dds.
        cdef np.float64_t dds[3], pos[3]
        cdef int ci, cj, ck
        cdef int nr = (1 << (data.oref - 1))
        for ci in range(3):
            dds[ci] = sdds[ci] / nr
        # Boot strap at the first index.
        pos[0] = (spos[0] - sdds[0]/2.0) + dds[0] * 0.5
        for ci in range(nr):
            pos[1] = (spos[1] - sdds[1]/2.0) + dds[1] * 0.5
            for cj in range(nr):
                pos[2] = (spos[2] - sdds[2]/2.0) + dds[2] * 0.5
                for ck in range(nr):
                    selected = self.select_cell(pos, dds)
                    if ch != NULL:
                        selected *= self.overlap_cells
                    data.ind[0] = ci + i * nr
                    data.ind[1] = cj + j * nr
                    data.ind[2] = ck + k * nr
                    func(root, data, selected)
                    pos[2] += dds[2]
                pos[1] += dds[1]
            pos[0] += dds[0]

    @cython.boundscheck(False)
    @cython.wraparound(False)
    @cython.cdivision(True)
    cdef int select_grid(self, np.float64_t left_edge[3],
                               np.float64_t right_edge[3],
                               np.int32_t level, Oct *o = NULL) nogil:
        if level < self.min_level or level > self.max_level: return 0
        return self.select_bbox(left_edge, right_edge)
 
    cdef int select_cell(self, np.float64_t pos[3], np.float64_t dds[3]) nogil:
        return 0

    cdef int select_point(self, np.float64_t pos[3]) nogil:
        return 0

    cdef int select_sphere(self, np.float64_t pos[3], np.float64_t radius) nogil:
        return 0

    cdef int select_bbox(self, np.float64_t left_edge[3],
                               np.float64_t right_edge[3]) nogil:
        return 0

    @cython.boundscheck(False)
    @cython.wraparound(False)
    @cython.cdivision(True)
    cdef np.float64_t difference(self, np.float64_t x1, np.float64_t x2, int d) nogil:
        cdef np.float64_t rel = x1 - x2
        if self.periodicity[d] :
            if rel > self.domain_width[d]/2.0 :
                rel -= self.domain_width[d]
            elif rel < -self.domain_width[d]/2.0 :
                rel += self.domain_width[d]
        return rel

    @cython.boundscheck(False)
    @cython.wraparound(False)
    @cython.cdivision(True)
    def fill_mask(self, gobj):
        cdef np.ndarray[np.uint8_t, ndim=3, cast=True] child_mask
        child_mask = gobj.child_mask
        cdef np.ndarray[np.uint8_t, ndim=3] mask
        cdef int dim[3]
        cdef np.ndarray[np.float64_t, ndim=1] odds = gobj.dds
        cdef np.ndarray[np.float64_t, ndim=1] left_edge = gobj.LeftEdge
        cdef np.ndarray[np.float64_t, ndim=1] right_edge = gobj.RightEdge
        cdef int i, j, k
        cdef np.float64_t dds[3], pos[3]
        for i in range(3):
            dds[i] = odds[i]
            dim[i] = gobj.ActiveDimensions[i]
        mask = np.zeros(gobj.ActiveDimensions, dtype='uint8')
        cdef int total = 0
        cdef int temp
        # Check for the level bounds
        cdef np.int32_t level = gobj.Level
        if level < self.min_level or level > self.max_level:
            return mask.astype("bool")
        # We set this to 1 if we ignore child_mask
        cdef int this_level = 0
        if level == self.max_level:
            this_level = 1
        with nogil:
            pos[0] = left_edge[0] + dds[0] * 0.5
            for i in range(dim[0]):
                pos[1] = left_edge[1] + dds[1] * 0.5
                for j in range(dim[1]):
                    pos[2] = left_edge[2] + dds[2] * 0.5
                    for k in range(dim[2]):
                        if child_mask[i, j, k] == 1 or this_level == 1:
                            mask[i, j, k] = self.select_cell(pos, dds)
                            total += mask[i, j, k]
                        pos[2] += dds[1]
                    pos[1] += dds[1]
                pos[0] += dds[0]
        if total == 0: return None
        return mask.astype("bool")

    @cython.boundscheck(False)
    @cython.wraparound(False)
    @cython.cdivision(True)
    def count_points(self, np.ndarray[np.float64_t, ndim=1] x,
                           np.ndarray[np.float64_t, ndim=1] y,
                           np.ndarray[np.float64_t, ndim=1] z,
                           np.float64_t radius = 0.0):
        cdef int count = 0
        cdef int i
        cdef np.float64_t pos[3]
        with nogil:
            if radius == 0.0 :
                for i in range(x.shape[0]):
                    pos[0] = x[i]
                    pos[1] = y[i]
                    pos[2] = z[i]
                    count += self.select_point(pos)
            else :
                for i in range(x.shape[0]):
                    pos[0] = x[i]
                    pos[1] = y[i]
                    pos[2] = z[i]
                    count += self.select_sphere(pos, radius)
        return count

    @cython.boundscheck(False)
    @cython.wraparound(False)
    @cython.cdivision(True)
    def select_points(self, np.ndarray[np.float64_t, ndim=1] x,
                            np.ndarray[np.float64_t, ndim=1] y,
                            np.ndarray[np.float64_t, ndim=1] z,
                            np.float64_t radius = 0.0):
        cdef int count = 0
        cdef int i
        cdef np.float64_t pos[3]
        cdef np.ndarray[np.uint8_t, ndim=1] mask 
        mask = np.zeros(x.shape[0], dtype='uint8')

        # this is to allow selectors to optimize the point vs
        # 0-radius sphere case.  These two may have different 
        # effects for 0-volume selectors, however (collision 
        # between a ray and a point is null, while ray and a
        # sphere is allowed)
        with nogil:
            if radius == 0.0 :
                for i in range(x.shape[0]) :
                    pos[0] = x[i]
                    pos[1] = y[i]
                    pos[2] = z[i]
                    mask[i] = self.select_point(pos)
                    count += mask[i]
            else :
                for i in range(x.shape[0]):
                    pos[0] = x[i]
                    pos[1] = y[i]
                    pos[2] = z[i]
                    mask[i] = self.select_sphere(pos, radius)
                    count += mask[i]
        if count == 0: return None
        return mask.astype("bool")

    def __hash__(self):
        return hash(self._hash_vals() + self._base_hash())

    def _hash_vals(self):
        raise NotImplementedError

    def _base_hash(self):
        return (self.min_level, self.max_level, self.overlap_cells,
                self.periodicity[0],
                self.periodicity[1],
                self.periodicity[2],
                self.domain_width[0],
                self.domain_width[1],
                self.domain_width[2])

cdef class SphereSelector(SelectorObject):
    cdef np.float64_t radius
    cdef np.float64_t radius2
    cdef np.float64_t center[3]

    def __init__(self, dobj):
        for i in range(3):
            self.center[i] = dobj.center[i]
        self.radius = dobj.radius
        self.radius2 = dobj.radius * dobj.radius

    @cython.boundscheck(False)
    @cython.wraparound(False)
    @cython.cdivision(True)
    cdef int select_cell(self, np.float64_t pos[3], np.float64_t dds[3]) nogil:
        # sphere center either inside cell or center of cell lies inside sphere
        if (pos[0] - 0.5*dds[0] <= self.center[0] <= pos[0]+0.5*dds[0] and
            pos[1] - 0.5*dds[1] <= self.center[1] <= pos[1]+0.5*dds[1] and
            pos[2] - 0.5*dds[2] <= self.center[2] <= pos[2]+0.5*dds[2]):
            return 1
        return self.select_point(pos)

    @cython.boundscheck(False)
    @cython.wraparound(False)
    @cython.cdivision(True)
    cdef int select_point(self, np.float64_t pos[3]) nogil:
        cdef int i
        cdef np.float64_t dist, dist2 = 0
        for i in range(3):
            dist = self.difference(pos[i], self.center[i], i)
            dist2 += dist*dist
        if dist2 <= self.radius2: return 1
        return 0
   
    @cython.boundscheck(False)
    @cython.wraparound(False)
    @cython.cdivision(True)
    cdef int select_sphere(self, np.float64_t pos[3], np.float64_t radius) nogil:
        cdef int i
        cdef np.float64_t dist, dist2 = 0
        for i in range(3):
            dist = self.difference(pos[i], self.center[i], i) 
            dist2 += dist*dist
        dist = self.radius+radius
        if dist2 <= dist*dist: return 1
        return 0
 
    @cython.boundscheck(False)
    @cython.wraparound(False)
    @cython.cdivision(True)
    cdef int select_bbox(self, np.float64_t left_edge[3],
                               np.float64_t right_edge[3]) nogil:
        cdef np.float64_t box_center, relcenter, closest, dist, edge
        cdef int i
        if (left_edge[0] <= self.center[0] <= right_edge[0] and
            left_edge[1] <= self.center[1] <= right_edge[1] and
            left_edge[2] <= self.center[2] <= right_edge[2]):
            return 1
        # http://www.gamedev.net/topic/335465-is-this-the-simplest-sphere-aabb-collision-test/
        dist = 0
        for i in range(3):
            box_center = (right_edge[i] + left_edge[i])/2.0
            relcenter = self.difference(box_center, self.center[i], i)
            edge = right_edge[i] - left_edge[i]
            closest = relcenter - fclip(relcenter, -edge/2.0, edge/2.0)
            dist += closest*closest
        if dist <= self.radius2: return 1
        return 0

    def _hash_vals(self):
        return (self.radius, self.radius2,
                self.center[0], self.center[1], self.center[2])

sphere_selector = SphereSelector

cdef class RegionSelector(SelectorObject):
    cdef np.float64_t left_edge[3]
    cdef np.float64_t right_edge[3]
    cdef np.float64_t right_edge_shift[3]

    def __init__(self, dobj):
        cdef int i
        cdef np.float64_t region_width, domain_width

        for i in range(3):
            region_width = dobj.right_edge[i] - dobj.left_edge[i]
            domain_width = dobj.pf.domain_right_edge[i] - dobj.pf.domain_left_edge[i]

            if region_width <= 0:
                print "Error: region right edge < left edge", region_width
                raise RuntimeError

            if dobj.pf.periodicity[i]:
                # shift so left_edge guaranteed in domain
                if dobj.left_edge[i] < dobj.pf.domain_left_edge[i]:
                    dobj.left_edge[i] += domain_width
                    dobj.right_edge[i] += domain_width
                elif dobj.left_edge[i] > dobj.pf.domain_right_edge[i]:
                    dobj.left_edge[i] += domain_width
                    dobj.right_edge[i] += domain_width
            else:
                if dobj.left_edge[i] < dobj.pf.domain_left_edge[i] or \
                   dobj.right_edge[i] > dobj.pf.domain_right_edge[i]:
                    print "Error: bad Region in non-periodic domain:", dobj.left_edge[i], \
                        dobj.pf.domain_left_edge[i], dobj.right_edge[i], dobj.pf.domain_right_edge[i]
                    raise RuntimeError
                
            self.left_edge[i] = dobj.left_edge[i]
            self.right_edge[i] = dobj.right_edge[i]
            self.right_edge_shift[i] = dobj.right_edge[i] - domain_width

    @cython.boundscheck(False)
    @cython.wraparound(False)
    @cython.cdivision(True)
    cdef int select_bbox(self, np.float64_t left_edge[3],
                               np.float64_t right_edge[3]) nogil:
        cdef int i, shift, included
        cdef np.float64_t LE, RE
        for i in range(3):
            if (right_edge[i] < self.left_edge[i] and \
                left_edge[i] >= self.right_edge_shift[i]) or \
                left_edge[i] >= self.right_edge[i]:
                return 0
        return 1

    @cython.boundscheck(False)
    @cython.wraparound(False)
    @cython.cdivision(True)
    cdef int select_cell(self, np.float64_t pos[3], np.float64_t dds[3]) nogil:
        return self.select_point(pos)

    @cython.boundscheck(False)
    @cython.wraparound(False)
    @cython.cdivision(True)
    cdef int select_point(self, np.float64_t pos[3]) nogil:
        cdef int i
        for i in range(3):
            if (self.right_edge_shift[i] <= pos[i] < self.left_edge[i]) or \
               pos[i] >= self.right_edge[i]:
                return 0
        return 1

    def _hash_vals(self):
        return (self.left_edge[0], self.left_edge[1], self.left_edge[2],
                self.right_edge[0], self.right_edge[1], self.right_edge[2])

region_selector = RegionSelector

cdef class DiskSelector(SelectorObject):
    cdef np.float64_t norm_vec[3]
    cdef np.float64_t center[3]
    cdef np.float64_t radius, radius2
    cdef np.float64_t height

    def __init__(self, dobj):
        cdef int i
        for i in range(3):
            self.norm_vec[i] = dobj._norm_vec[i]
            self.center[i] = dobj.center[i]
        self.radius = dobj._radius
        self.radius2 = dobj._radius * dobj._radius
        self.height = dobj._height

    @cython.boundscheck(False)
    @cython.wraparound(False)
    @cython.cdivision(True)
    cdef int select_cell(self, np.float64_t pos[3], np.float64_t dds[3]) nogil:
        return self.select_point(pos) 

    @cython.boundscheck(False)
    @cython.wraparound(False)
    @cython.cdivision(True)
    cdef int select_point(self, np.float64_t pos[3]) nogil:
        cdef np.float64_t h, d, r2, temp
        cdef int i
        h = d = 0
        for i in range(3):
            temp = self.difference(pos[i], self.center[i], i)
            h += temp * self.norm_vec[i]
            d += temp*temp
        r2 = (d - h*h)
        if fabs(h) <= self.height and r2 <= self.radius2: return 1
        return 0

    @cython.boundscheck(False)
    @cython.wraparound(False)
    @cython.cdivision(True)
    cdef int select_sphere(self, np.float64_t pos[3], np.float64_t radius) nogil:
        cdef np.float64_t h, d, r2, temp
        cdef int i
        h = d = 0
        for i in range(3):
            temp = self.difference(pos[i], self.center[i], i)
            h += pos[i] * self.norm_vec[i]
            d += temp*temp
        r2 = (d - h*h)
        d = self.radius+radius
        if fabs(h) <= self.height+radius and r2 <= d*d: return 1
        return 0

    @cython.boundscheck(False)
    @cython.wraparound(False)
    @cython.cdivision(True)
    cdef int select_bbox(self, np.float64_t left_edge[3],
                               np.float64_t right_edge[3]) nogil:
        cdef np.float64_t *arr[2]
        cdef np.float64_t pos[3], H, D, R2, temp
        cdef int i, j, k, n
        cdef int all_under = 1
        cdef int all_over = 1
        cdef int any_radius = 0
        # A moment of explanation (revised):
        #    The disk and bounding box collide if any of the following are true:
        #    1) the center of the disk is inside the bounding box
        #    2) any corner of the box lies inside the disk
        #    3) the box spans the plane (!all_under and !all_over) and at least
        #       one corner is within the cylindrical radius

        # check if disk center lies inside bbox
        if left_edge[0] <= self.center[0] <= right_edge[0] and \
           left_edge[1] <= self.center[1] <= right_edge[1] and \
           left_edge[2] <= self.center[2] <= right_edge[2] :
            return 1
        
        # check all corners
        arr[0] = left_edge
        arr[1] = right_edge
        for i in range(2):
            pos[0] = arr[i][0]
            for j in range(2):
                pos[1] = arr[j][1]
                for k in range(2):
                    pos[2] = arr[k][2]
                    H = D = 0
                    for n in range(3):
                        temp = self.difference(pos[n], self.center[n], n)
                        H += (temp * self.norm_vec[n])
                        D += temp*temp
                    R2 = (D - H*H)
                    if R2 < self.radius2 :
                        any_radius = 1
                        if fabs(H) < self.height: return 1
                    if H < 0: all_over = 0
                    if H > 0: all_under = 0
        if all_over == 0 and all_under == 0 and any_radius == 1: return 1
        return 0

    def _hash_vals(self):
        return (self.norm_vec[0], self.norm_vec[1], self.norm_vec[2],
                self.center[0], self.center[1], self.center[2],
                self.radius, self.radius2, self.height)

disk_selector = DiskSelector

cdef class CuttingPlaneSelector(SelectorObject):
    cdef np.float64_t norm_vec[3]
    cdef np.float64_t d

    def __init__(self, dobj):
        cdef int i
        for i in range(3):
            self.norm_vec[i] = dobj._norm_vec[i]
        self.d = dobj._d

    @cython.boundscheck(False)
    @cython.wraparound(False)
    @cython.cdivision(True)
    cdef int select_cell(self, np.float64_t pos[3], np.float64_t dds[3]) nogil:
        cdef np.float64_t left_edge[3]
        cdef np.float64_t right_edge[3]
        cdef int i
        for i in range(3):
            left_edge[i] = pos[i] - 0.5*dds[i]
            right_edge[i] = pos[i] + 0.5*dds[i]
        return self.select_bbox(left_edge, right_edge)

    cdef int select_point(self, np.float64_t pos[3]) nogil:
        # two 0-volume constructs don't intersect
        return 0

    @cython.boundscheck(False)
    @cython.wraparound(False)
    @cython.cdivision(True)
    cdef int select_sphere(self, np.float64_t pos[3], np.float64_t radius) nogil:
        cdef int i
        cdef np.float64_t height = self.d
        for i in range(3) :
            height += pos[i] * self.norm_vec[i]
        if height*height <= radius*radius : return 1
        return 0

    @cython.boundscheck(False)
    @cython.wraparound(False)
    @cython.cdivision(True)
    cdef int select_bbox(self, np.float64_t left_edge[3],
                               np.float64_t right_edge[3]) nogil:
        cdef int i, j, k, n
        cdef np.float64_t *arr[2]
        cdef np.float64_t pos[3]
        cdef np.float64_t gd
        arr[0] = left_edge
        arr[1] = right_edge
        all_under = 1
        all_over = 1
        # Check each corner
        for i in range(2):
            pos[0] = arr[i][0]
            for j in range(2):
                pos[1] = arr[j][1]
                for k in range(2):
                    pos[2] = arr[k][2]
                    gd = self.d
                    for n in range(3):
                        gd += pos[n] * self.norm_vec[n]
                    # this allows corners and faces on the low-end to
                    # collide, while not selecting cells on the high-side 
                    if i == 0 and j == 0 and k == 0 :
                        if gd <= 0: all_over = 0
                        if gd >= 0: all_under = 0
                    else :
                        if gd < 0: all_over = 0
                        if gd > 0: all_under = 0
        if all_over == 1 or all_under == 1:
            return 0
        return 1

    def _hash_vals(self):
        return (self.norm_vec[0], self.norm_vec[1], self.norm_vec[2],
                self.d)

cutting_selector = CuttingPlaneSelector

cdef class SliceSelector(SelectorObject):
    cdef int axis
    cdef np.float64_t coord
    cdef int ax, ay

    def __init__(self, dobj):
        self.axis = dobj.axis
        self.coord = dobj.coord

        ax = (self.axis+1) % 3
        ay = (self.axis+2) % 3

    @cython.boundscheck(False)
    @cython.wraparound(False)
    @cython.cdivision(True)
    def fill_mask(self, gobj):
        cdef np.ndarray[np.uint8_t, ndim=3] mask
        cdef np.ndarray[np.uint8_t, ndim=3, cast=True] child_mask
        cdef int i, j, k
        cdef int total = 0
        cdef int this_level = 0
        cdef int ind[3][2]
        cdef np.int32_t level = gobj.Level

        if level < self.min_level or level > self.max_level:
            return None
        else:
            child_mask = gobj.child_mask
            mask = np.zeros(gobj.ActiveDimensions, dtype=np.uint8)
            if level == self.max_level:
                this_level = 1
            for i in range(3):
                if i == self.axis:
                    ind[i][0] = <int> ((self.coord - gobj.LeftEdge[i])/gobj.dds[i])
                    ind[i][1] = ind[i][0] + 1
                else:
                    ind[i][0] = 0
                    ind[i][1] = gobj.ActiveDimensions[i]
            with nogil:
                for i in range(ind[0][0], ind[0][1]):
                    for j in range(ind[1][0], ind[1][1]):
                        for k in range(ind[2][0], ind[2][1]):
                            if this_level == 1 or child_mask[i, j, k]:
                                mask[i, j, k] = 1
                                total += 1
            if total == 0: return None
            return mask.astype("bool")

    @cython.boundscheck(False)
    @cython.wraparound(False)
    @cython.cdivision(True)
    cdef int select_cell(self, np.float64_t pos[3], np.float64_t dds[3]) nogil:
        if pos[self.axis] + 0.5*dds[self.axis] > self.coord \
           and pos[self.axis] - 0.5*dds[self.axis] <= self.coord:
            return 1
        return 0

    cdef int select_point(self, np.float64_t pos[3]) nogil:
        # two 0-volume constructs don't intersect
        return 0

    @cython.boundscheck(False)
    @cython.wraparound(False)
    @cython.cdivision(True)
    cdef int select_sphere(self, np.float64_t pos[3], np.float64_t radius) nogil:
        cdef np.float64_t dist = self.difference(pos[self.axis], self.coord, self.axis)
        if dist*dist < radius*radius:
            return 1
        return 0

    @cython.boundscheck(False)
    @cython.wraparound(False)
    @cython.cdivision(True)
    cdef int select_bbox(self, np.float64_t left_edge[3],
                               np.float64_t right_edge[3]) nogil:
        if left_edge[self.axis] <= self.coord < right_edge[self.axis]:
            return 1
        return 0

    def _hash_vals(self):
        return (self.axis, self.coord)

slice_selector = SliceSelector

cdef class OrthoRaySelector(SelectorObject):

    cdef np.uint8_t px_ax
    cdef np.uint8_t py_ax
    cdef np.float64_t px
    cdef np.float64_t py
    cdef int axis

    def __init__(self, dobj):
        self.axis = dobj.axis
        self.px_ax = dobj.px_ax
        self.py_ax = dobj.py_ax
        self.px = dobj.px
        self.py = dobj.py

    @cython.boundscheck(False)
    @cython.wraparound(False)
    @cython.cdivision(True)
    def fill_mask(self, gobj):
        cdef np.ndarray[np.uint8_t, ndim=3] mask
        cdef np.ndarray[np.uint8_t, ndim=3, cast=True] child_mask
        cdef int i, j, k
        cdef int total = 0
        cdef int this_level = 0
        cdef int ind[3][2]
        cdef np.int32_t level = gobj.Level

        if level < self.min_level or level > self.max_level:
            return None
        else:
            child_mask = gobj.child_mask
            mask = np.zeros(gobj.ActiveDimensions, dtype=np.uint8)
            if level == self.max_level:
                this_level = 1
            ind[self.axis][0] = 0
            ind[self.axis][1] = gobj.ActiveDimensions[self.axis]
            ind[self.px_ax][0] = <int> ((self.px - gobj.LeftEdge[self.px_ax]) /
                                        gobj.dds[self.px_ax])
            ind[self.px_ax][1] = ind[self.px_ax][0] + 1
            ind[self.py_ax][0] = <int> ((self.py - gobj.LeftEdge[self.py_ax]) /
                                        gobj.dds[self.py_ax])
            ind[self.py_ax][1] = ind[self.py_ax][0] + 1

            with nogil:
                for i in range(ind[0][0], ind[0][1]):
                    for j in range(ind[1][0], ind[1][1]):
                        for k in range(ind[2][0], ind[2][1]):
                            if this_level == 1 or child_mask[i, j, k]:
                                mask[i, j, k] = 1
                                total += 1
            if total == 0: return None
            return mask.astype("bool")

    @cython.boundscheck(False)
    @cython.wraparound(False)
    @cython.cdivision(True)
    cdef int select_cell(self, np.float64_t pos[3], np.float64_t dds[3]) nogil:
        if self.px >= pos[self.px_ax] - 0.5*dds[self.px_ax] and \
           self.px <  pos[self.px_ax] + 0.5*dds[self.px_ax] and \
           self.py >= pos[self.py_ax] - 0.5*dds[self.py_ax] and \
           self.py <  pos[self.py_ax] + 0.5*dds[self.py_ax]:
            return 1
        return 0

    cdef int select_point(self, np.float64_t pos[3]) nogil:
        # two 0-volume constructs don't intersect
        return 0

    @cython.boundscheck(False)
    @cython.wraparound(False)
    @cython.cdivision(True)
    cdef int select_sphere(self, np.float64_t pos[3], np.float64_t radius) nogil:
        cdef np.float64_t dx = self.difference(pos[self.px_ax], self.px, self.px_ax)
        cdef np.float64_t dy = self.difference(pos[self.py_ax], self.py, self.py_ax)
        if dx*dx + dy*dy < radius*radius:
            return 1
        return 0

    @cython.boundscheck(False)
    @cython.wraparound(False)
    @cython.cdivision(True)
    cdef int select_bbox(self, np.float64_t left_edge[3],
                               np.float64_t right_edge[3]) nogil:
        if left_edge[self.px_ax] <= self.px < right_edge[self.px_ax] and \
           left_edge[self.py_ax] <= self.py < right_edge[self.py_ax] :
            return 1
        return 0

    def _hash_vals(self):
        return (self.px_ax, self.py_ax, self.px, self.py, self.axis)

ortho_ray_selector = OrthoRaySelector

cdef struct IntegrationAccumulator:
    np.float64_t *t
    np.float64_t *dt
    np.uint8_t *child_mask
    int hits

cdef void dt_sampler(
             VolumeContainer *vc,
             np.float64_t v_pos[3],
             np.float64_t v_dir[3],
             np.float64_t enter_t,
             np.float64_t exit_t,
             int index[3],
             void *data) nogil:
    cdef IntegrationAccumulator *am = <IntegrationAccumulator *> data
    cdef int di = (index[0]*vc.dims[1]+index[1])*vc.dims[2]+index[2] 
    if am.child_mask[di] == 0 or enter_t == exit_t:
        return
    am.hits += 1
    am.t[di] = enter_t
    am.dt[di] = (exit_t - enter_t)

cdef class RaySelector(SelectorObject):

    cdef np.float64_t p1[3]
    cdef np.float64_t p2[3]
    cdef np.float64_t vec[3]

    def __init__(self, dobj):
        cdef int i
        for i in range(3):
            self.vec[i] = dobj.vec[i]
            self.p1[i] = dobj.start_point[i]
            self.p2[i] = dobj.end_point[i]

    @cython.boundscheck(False)
    @cython.wraparound(False)
    @cython.cdivision(True)
    def fill_mask(self, gobj):
        cdef np.ndarray[np.float64_t, ndim=3] t, dt
        cdef np.ndarray[np.uint8_t, ndim=3, cast=True] child_mask
        cdef int i
        cdef int total = 0
        cdef IntegrationAccumulator ia
        cdef VolumeContainer vc
        mask = np.zeros(gobj.ActiveDimensions, dtype='uint8')
        t = np.zeros(gobj.ActiveDimensions, dtype="float64")
        dt = np.zeros(gobj.ActiveDimensions, dtype="float64") - 1
        child_mask = gobj.child_mask
        ia.t = <np.float64_t *> t.data
        ia.dt = <np.float64_t *> dt.data
        ia.child_mask = <np.uint8_t *> child_mask.data
        ia.hits = 0
        for i in range(3):
            vc.left_edge[i] = gobj.LeftEdge[i]
            vc.right_edge[i] = gobj.RightEdge[i]
            vc.dds[i] = gobj.dds[i]
            vc.idds[i] = 1.0/gobj.dds[i]
            vc.dims[i] = dt.shape[i]
        walk_volume(&vc, self.p1, self.vec, dt_sampler, <void*> &ia)
        for i in range(dt.shape[0]):
            for j in range(dt.shape[1]):
                for k in range(dt.shape[2]):
                    if dt[i, j, k] >= 0:
                        mask[i, j, k] = 1
                        total += 1
        if total == 0: return None
        return mask.astype("bool")

    @cython.boundscheck(False)
    @cython.wraparound(False)
    @cython.cdivision(True)
    def get_dt(self, gobj):
        cdef np.ndarray[np.float64_t, ndim=3] t, dt
        cdef np.ndarray[np.float64_t, ndim=1] tr, dtr
        cdef np.ndarray[np.uint8_t, ndim=3, cast=True] child_mask
        cdef int i, j, k, ni
        cdef IntegrationAccumulator ia
        cdef VolumeContainer vc
        t = np.zeros(gobj.ActiveDimensions, dtype="float64")
        dt = np.zeros(gobj.ActiveDimensions, dtype="float64") - 1
        child_mask = gobj.child_mask
        ia.t = <np.float64_t *> t.data
        ia.dt = <np.float64_t *> dt.data
        ia.child_mask = <np.uint8_t *> child_mask.data
        ia.hits = 0
        for i in range(3):
            vc.left_edge[i] = gobj.LeftEdge[i]
            vc.right_edge[i] = gobj.RightEdge[i]
            vc.dds[i] = gobj.dds[i]
            vc.idds[i] = 1.0/gobj.dds[i]
            vc.dims[i] = dt.shape[i]
        walk_volume(&vc, self.p1, self.vec, dt_sampler, <void*> &ia)
        tr = np.zeros(ia.hits, dtype="float64")
        dtr = np.zeros(ia.hits, dtype="float64")
        ni = 0
        for i in range(dt.shape[0]):
            for j in range(dt.shape[1]):
                for k in range(dt.shape[2]):
                    if dt[i, j, k] >= 0:
                        tr[ni] = t[i, j, k]
                        dtr[ni] = dt[i, j, k]
                        ni += 1
        if not (ni == ia.hits):
            print ni, ia.hits
        return dtr, tr

    cdef int select_point(self, np.float64_t pos[3]) nogil:
        # two 0-volume constructs don't intersect
        return 0

    cdef int select_sphere(self, np.float64_t pos[3], np.float64_t radius) nogil:
        # not implemented
        return 0        

    @cython.boundscheck(False)
    @cython.wraparound(False)
    @cython.cdivision(True)
    cdef int select_bbox(self, np.float64_t left_edge[3],
                               np.float64_t right_edge[3]) nogil:
        cdef int i, ax
        cdef int i1, i2
        cdef np.float64_t vs[3], t, v[3]

        # if either point is fully enclosed, we select the bounding box
        if left_edge[0] <= self.p1[0] <= right_edge[0] and \
           left_edge[1] <= self.p1[1] <= right_edge[1] and \
           left_edge[2] <= self.p1[2] <= right_edge[2]:
            return 1
        if left_edge[0] <= self.p2[0] <= right_edge[0] and \
           left_edge[1] <= self.p2[1] <= right_edge[1] and \
           left_edge[2] <= self.p2[2] <= right_edge[2]:
            return 1

        for ax in range(3):
            i1 = (ax+1) % 3
            i2 = (ax+2) % 3
            t = (left_edge[ax] - self.p1[ax])/self.vec[ax]
            if 0.0 <= t <= 1.0 :
                for i in range(3):
                    vs[i] = t * self.vec[i] + self.p1[i]
                if left_edge[i1] <= vs[i1] <= right_edge[i1] and \
                   left_edge[i2] <= vs[i2] <= right_edge[i2] :
                    return 1
            t = (right_edge[ax] - self.p1[ax])/self.vec[ax]
            if 0.0 <= t <= 1.0 :
                for i in range(3):
                    vs[i] = t * self.vec[i] + self.p1[i]
                if left_edge[i1] <= vs[i1] <= right_edge[i1] and \
                   left_edge[i2] <= vs[i2] <= right_edge[i2] :
                    return 1
        return 0

    def _hash_vals(self):
        return (self.p1[0], self.p1[1], self.p1[2],
                self.p2[0], self.p2[1], self.p2[2],
                self.vec[0], self.vec[1], self.vec[2])

ray_selector = RaySelector

cdef class DataCollectionSelector(SelectorObject):
    cdef object obj_ids
    cdef np.int64_t nids

    def __init__(self, dobj):
        self.obj_ids = dobj._obj_ids
        self.nids = self.obj_ids.shape[0]

    @cython.boundscheck(False)
    @cython.wraparound(False)
    @cython.cdivision(True)
    def select_grids(self,
                     np.ndarray[np.float64_t, ndim=2] left_edges,
                     np.ndarray[np.float64_t, ndim=2] right_edges,
                     np.ndarray[np.int32_t, ndim=2] levels):
        cdef int i, n
        cdef int ng = left_edges.shape[0]
        cdef np.ndarray[np.uint8_t, ndim=1] gridi = np.zeros(ng, dtype='uint8')
        cdef np.ndarray[np.int64_t, ndim=1] oids = self.obj_ids
        with nogil:
            for n in range(self.nids):
                gridi[oids[n]] = 1
        return gridi.astype("bool")

    @cython.boundscheck(False)
    @cython.wraparound(False)
    @cython.cdivision(True)
    def fill_mask(self, gobj):
        cdef np.ndarray[np.uint8_t, ndim=3] mask 
        mask = np.ones(gobj.ActiveDimensions, dtype='uint8')
        return mask.astype("bool")

    def _hash_vals(self):
        return (hash(self.obj_ids.tostring()), self.nids)

data_collection_selector = DataCollectionSelector

cdef class EllipsoidSelector(SelectorObject):
    cdef np.float64_t vec[3][3]
    cdef np.float64_t mag[3]
    cdef np.float64_t center[3]

    def __init__(self, dobj):
        cdef int i
        for i in range(3):
            self.center[i] = dobj.center[i]
            self.vec[0][i] = dobj._e0[i]
            self.vec[1][i] = dobj._e1[i]
            self.vec[2][i] = dobj._e2[i]
        self.mag[0] = dobj._A
        self.mag[1] = dobj._B
        self.mag[2] = dobj._C

    @cython.boundscheck(False)
    @cython.wraparound(False)
    @cython.cdivision(True)
    cdef int select_cell(self, np.float64_t pos[3], np.float64_t dds[3]) nogil:
        return self.select_point(pos)

    @cython.boundscheck(False)
    @cython.wraparound(False)
    @cython.cdivision(True)
    cdef int select_point(self, np.float64_t pos[3]) nogil:
        cdef np.float64_t dot_evec[3]
        cdef np.float64_t dist
        cdef int i, j
        dot_evec[0] = dot_evec[1] = dot_evec[2] = 0
        # Calculate the rotated dot product
        for i in range(3): # axis
            dist = self.difference(pos[i], self.center[i], i)
            for j in range(3):
                dot_evec[j] += dist * self.vec[j][i]
        dist = 0.0
        for i in range(3):
            dist += (dot_evec[i] * dot_evec[i])/(self.mag[i] * self.mag[i])
        if dist <= 1.0: return 1
        return 0

    @cython.boundscheck(False)
    @cython.wraparound(False)
    @cython.cdivision(True)
    cdef int select_sphere(self, np.float64_t pos[3], np.float64_t radius) nogil:
        # this is the sphere selection
        cdef int i
        cdef np.float64_t dist2 = 0
        for i in range(3):
            dist2 += self.difference(pos[i], self.center[i], i)**2
        if dist2 <= (self.mag[0]+radius)**2: return 1
        return 0

    @cython.boundscheck(False)
    @cython.wraparound(False)
    @cython.cdivision(True)
    cdef int select_bbox(self, np.float64_t left_edge[3],
                               np.float64_t right_edge[3]) nogil:
        # This is the sphere selection
        cdef int i
        cdef np.float64_t box_center, relcenter, closest, dist, edge
        if left_edge[0] <= self.center[0] <= right_edge[0] and \
           left_edge[1] <= self.center[1] <= right_edge[1] and \
           left_edge[2] <= self.center[2] <= right_edge[2]:
            return 1
        # http://www.gamedev.net/topic/335465-is-this-the-simplest-sphere-aabb-collision-test/
        dist = 0
        for i in range(3):
            box_center = (right_edge[i] + left_edge[i])/2.0
            relcenter = self.difference(box_center, self.center[i], i)
            edge = right_edge[i] - left_edge[i]
            closest = relcenter - fclip(relcenter, -edge/2.0, edge/2.0)
            dist += closest * closest
        if dist <= self.mag[0]**2: return 1
        return 0

    def _hash_vals(self):
        return (self.vec[0][0], self.vec[0][1], self.vec[0][2],
                self.vec[1][0], self.vec[1][1], self.vec[1][2],
                self.vec[2][0], self.vec[2][1], self.vec[2][2],
                self.mag[0], self.mag[1], self.mag[2],
                self.center[0], self.center[1], self.center[2])

ellipsoid_selector = EllipsoidSelector

cdef class GridSelector(SelectorObject):
    cdef object ind

    def __init__(self, dobj):
        self.ind = dobj.id - dobj._id_offset

    @cython.boundscheck(False)
    @cython.wraparound(False)
    @cython.cdivision(True)
    def select_grids(self,
                     np.ndarray[np.float64_t, ndim=2] left_edges,
                     np.ndarray[np.float64_t, ndim=2] right_edges,
                     np.ndarray[np.int32_t, ndim=2] levels):
        cdef int ng = left_edges.shape[0]
        cdef np.ndarray[np.uint8_t, ndim=1] gridi = np.zeros(ng, dtype='uint8')
        gridi[self.ind] = 1
        return gridi.astype("bool")

    @cython.boundscheck(False)
    @cython.wraparound(False)
    @cython.cdivision(True)
    def fill_mask(self, gobj):
        return np.ones(gobj.ActiveDimensions, dtype='bool')

    @cython.boundscheck(False)
    @cython.wraparound(False)
    @cython.cdivision(True)
    cdef int select_cell(self, np.float64_t pos[3], np.float64_t dds[3]) nogil:
        return 1

    cdef int select_point(self, np.float64_t pos[3]) nogil:
        # we apparently don't check if the point actually lies in the grid..
        return 1

    def _hash_vals(self):
        return (self.ind,)

grid_selector = GridSelector

cdef class OctreeSubsetSelector(SelectorObject):

    def __init__(self, dobj):
        self.base_selector = dobj.base_selector
        self.min_level = self.base_selector.min_level
        self.max_level = self.base_selector.max_level
        self.domain_id = dobj.domain_id
        self.overlap_cells = 1

    @cython.boundscheck(False)
    @cython.wraparound(False)
    @cython.cdivision(True)
    def select_grids(self,
                     np.ndarray[np.float64_t, ndim=2] left_edges,
                     np.ndarray[np.float64_t, ndim=2] right_edges,
                     np.ndarray[np.int32_t, ndim=2] levels):
        raise RuntimeError

    @cython.boundscheck(False)
    @cython.wraparound(False)
    @cython.cdivision(True)
    cdef int select_sphere(self, np.float64_t pos[3], np.float64_t radius) nogil:
        return 1

    @cython.boundscheck(False)
    @cython.wraparound(False)
    @cython.cdivision(True)
    cdef int select_cell(self, np.float64_t pos[3], np.float64_t dds[3]) nogil:
        return 1

    @cython.boundscheck(False)
    @cython.wraparound(False)
    @cython.cdivision(True)
    cdef int select_point(self, np.float64_t pos[3]) nogil:
        return 1

    @cython.boundscheck(False)
    @cython.wraparound(False)
    @cython.cdivision(True)
    cdef int select_bbox(self, np.float64_t left_edge[3],
                               np.float64_t right_edge[3]) nogil:
        return self.base_selector.select_bbox(left_edge, right_edge)
    
    @cython.boundscheck(False)
    @cython.wraparound(False)
    @cython.cdivision(True)
    cdef int select_grid(self, np.float64_t left_edge[3],
                         np.float64_t right_edge[3], np.int32_t level,
                         Oct *o = NULL) nogil:
        # Because visitors now use select_grid, we should be explicitly
        # checking this.
        cdef int res
        res = self.base_selector.select_grid(left_edge, right_edge, level, o)
        if res == 1 and o != NULL and o.domain != self.domain_id:
            return -1
        return res
    
    def _hash_vals(self):
        return (hash(self.base_selector), self.domain_id)

octree_subset_selector = OctreeSubsetSelector

cdef class IndexedOctreeSubsetSelector(SelectorObject):
    # This is a numpy array, which will be a bool of ndim 1
    cdef np.uint64_t min_ind
    cdef np.uint64_t max_ind
    cdef SelectorObject base_selector

    def __init__(self, dobj):
        self.min_ind = dobj.min_ind
        self.max_ind = dobj.max_ind
        self.base_selector = dobj.base_selector
        self.min_level = self.base_selector.min_level
        self.max_level = self.base_selector.max_level

    @cython.boundscheck(False)
    @cython.wraparound(False)
    @cython.cdivision(True)
    def select_grids(self,
                     np.ndarray[np.float64_t, ndim=2] left_edges,
                     np.ndarray[np.float64_t, ndim=2] right_edges,
                     np.ndarray[np.int32_t, ndim=2] levels):
        raise RuntimeError

    @cython.boundscheck(False)
    @cython.wraparound(False)
    @cython.cdivision(True)
    cdef int select_sphere(self, np.float64_t pos[3], np.float64_t radius) nogil:
        return 1

    @cython.boundscheck(False)
    @cython.wraparound(False)
    @cython.cdivision(True)
    cdef int select_cell(self, np.float64_t pos[3], np.float64_t dds[3]) nogil:
        return 1

    @cython.boundscheck(False)
    @cython.wraparound(False)
    @cython.cdivision(True)
    cdef int select_point(self, np.float64_t pos[3]) nogil:
        return 1

    @cython.boundscheck(False)
    @cython.wraparound(False)
    @cython.cdivision(True)
    cdef int select_bbox(self, np.float64_t left_edge[3],
                               np.float64_t right_edge[3]) nogil:
        return self.base_selector.select_bbox(left_edge, right_edge)
    
    cdef int select_grid(self, np.float64_t left_edge[3],
                         np.float64_t right_edge[3], np.int32_t level,
                         Oct *o = NULL) nogil:
        # Because visitors now use select_grid, we should be explicitly
        # checking this.
        return self.base_selector.select_grid(left_edge, right_edge, level, o)
    
    def _hash_vals(self):
        return (hash(self.base_selector), self.min_ind, self.max_ind)

indexed_octree_subset_selector = IndexedOctreeSubsetSelector

cdef class AlwaysSelector(SelectorObject):

    def __init__(self, dobj):
        self.overlap_cells = 1

    @cython.boundscheck(False)
    @cython.wraparound(False)
    @cython.cdivision(True)
    def select_grids(self,
                     np.ndarray[np.float64_t, ndim=2] left_edges,
                     np.ndarray[np.float64_t, ndim=2] right_edges,
                     np.ndarray[np.int32_t, ndim=2] levels):
        cdef int ng = left_edges.shape[0]
        cdef np.ndarray[np.uint8_t, ndim=1] gridi = np.ones(ng, dtype='uint8')
        return gridi.astype("bool")

    @cython.boundscheck(False)
    @cython.wraparound(False)
    @cython.cdivision(True)
    cdef int select_cell(self, np.float64_t pos[3], np.float64_t dds[3]) nogil:
        return 1

    cdef int select_grid(self, np.float64_t left_edge[3],
                         np.float64_t right_edge[3], np.int32_t level,
                         Oct *o = NULL) nogil:
        return 1

    cdef int select_point(self, np.float64_t pos[3]) nogil:
        return 1

    cdef int select_sphere(self, np.float64_t pos[3], np.float64_t radius) nogil:
        return 1

    cdef int select_bbox(self, np.float64_t left_edge[3],
                               np.float64_t right_edge[3]) nogil:
        return 1

    def _hash_vals(self):
        return ("always", 1,)

always_selector = AlwaysSelector<|MERGE_RESOLUTION|>--- conflicted
+++ resolved
@@ -122,17 +122,6 @@
         self.max_level = getattr(dobj, "max_level", 99)
         self.overlap_cells = 0
 
-<<<<<<< HEAD
-        if dobj is None:
-            for i in range(3):
-                self.periodicity[i] = False
-                self.domain_width[i] = 0.0
-        else:
-            for i in range(3) :
-                self.domain_width[i] = dobj.pf.domain_right_edge[i] - \
-                                       dobj.pf.domain_left_edge[i]
-                self.periodicity[i] = dobj.pf.periodicity[i]
-=======
         for i in range(3) :
             pf = getattr(dobj, 'pf', None)
             if pf is None:
@@ -144,7 +133,6 @@
                     self.domain_width[i] = pf.domain_right_edge[i] - \
                                            pf.domain_left_edge[i]
                     self.periodicity[i] = pf.periodicity[i]
->>>>>>> ddeb92f4
 
     @cython.boundscheck(False)
     @cython.wraparound(False)
