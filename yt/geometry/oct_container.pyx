"""
Oct container




"""

#-----------------------------------------------------------------------------
# Copyright (c) 2013, yt Development Team.
#
# Distributed under the terms of the Modified BSD License.
#
# The full license is in the file COPYING.txt, distributed with this software.
#-----------------------------------------------------------------------------

cimport cython
cimport numpy as np
import numpy as np
from selection_routines cimport SelectorObject
from libc.math cimport floor, ceil
cimport selection_routines
from yt.geometry.oct_visitors cimport OctPadded

ORDER_MAX = 20
_ORDER_MAX = ORDER_MAX

cdef extern from "stdlib.h":
    # NOTE that size_t might not be int
    void *alloca(int)

cdef OctAllocationContainer *allocate_octs(
        int n_octs, OctAllocationContainer *prev):
    cdef OctAllocationContainer *n_cont
    cdef Oct *oct
    cdef int n
    n_cont = <OctAllocationContainer *> malloc(
        sizeof(OctAllocationContainer))
    if prev == NULL:
        n_cont.offset = 0
    else:
        n_cont.offset = prev.offset + prev.n
    n_cont.my_octs = <Oct *> malloc(sizeof(Oct) * n_octs)
    if n_cont.my_octs == NULL:
        raise MemoryError
    n_cont.n = n_octs
    n_cont.n_assigned = 0
    n_cont.con_id = -1
    for n in range(n_octs):
        oct = &n_cont.my_octs[n]
        oct.file_ind = oct.domain = -1
        oct.domain_ind = n + n_cont.offset
        oct.children = NULL
    if prev != NULL:
        prev.next = n_cont
    n_cont.next = NULL
    return n_cont

cdef void free_octs(
        OctAllocationContainer *first):
    cdef OctAllocationContainer *cur
    while first != NULL:
        cur = first
        for i in range(cur.n):
            if cur.my_octs[i].children != NULL:
                free(cur.my_octs[i].children)
        free(first.my_octs)
        first = cur.next
        free(cur)

# Here is the strategy for RAMSES containers:
#   * Read each domain individually, creating *all* octs found in that domain
#     file, even if they reside on other CPUs.
#   * Only allocate octs that reside on >= domain
#   * For all octs, insert into tree, which may require traversing existing
#     octs
#   * Note that this does not allow OctAllocationContainer to exactly be a
#     chunk, but it is close.  For IO chunking, we can theoretically examine
#     those octs that live inside a given allocator.

cdef class OctreeContainer:

    def __init__(self, oct_domain_dimensions, domain_left_edge,
                 domain_right_edge, partial_coverage = 0,
                 over_refine = 1):
        # This will just initialize the root mesh octs
        self.oref = over_refine
        self.partial_coverage = partial_coverage
        self.cont = NULL
        cdef int i
        for i in range(3):
            self.nn[i] = oct_domain_dimensions[i]
        self.num_domains = 0
        self.level_offset = 0
        self.domains = NULL
        self.nocts = 0 # Increment when initialized
        for i in range(3):
            self.DLE[i] = domain_left_edge[i] #0
            self.DRE[i] = domain_right_edge[i] #num_grid
        self._initialize_root_mesh()
        self.fill_style = "o"

    def _initialize_root_mesh(self):
        self.root_mesh = <Oct****> malloc(sizeof(void*) * self.nn[0])
        for i in range(self.nn[0]):
            self.root_mesh[i] = <Oct ***> malloc(sizeof(void*) * self.nn[1])
            for j in range(self.nn[1]):
                self.root_mesh[i][j] = <Oct **> malloc(sizeof(void*) * self.nn[2])
                for k in range(self.nn[2]):
                    self.root_mesh[i][j][k] = NULL

    @property
    def oct_arrays(self):
        cdef OctAllocationContainer *cur = self.cont
        cdef OctPadded[:] mm
        rv = []
        while cur != NULL:
            mm = <OctPadded[:cur.n_assigned]> (<OctPadded*> cur.my_octs)
            rv.append(np.asarray(mm))
            cur = cur.next
        return rv

    @classmethod
    def load_octree(cls, header):
        cdef np.ndarray[np.uint8_t, ndim=1] ref_mask
        ref_mask = header['octree']
        cdef OctreeContainer obj = cls(header['dims'], header['left_edge'],
                header['right_edge'], over_refine = header['over_refine'],
                partial_coverage = header['partial_coverage'])
        # NOTE: We do not allow domain/file indices to be specified.
        cdef SelectorObject selector = selection_routines.AlwaysSelector(None)
<<<<<<< HEAD
        cdef OctVisitorData data
        obj.setup_data(&data, -1)
        cdef int j, k
        data.global_index = -1
        data.level = 0
        data.oref = 0
        data.nz = 1
        assert(ref_mask.shape[0] / float(data.nz) ==
            <int>(ref_mask.shape[0]/float(data.nz)))
        obj.allocate_domains([ref_mask.shape[0] / data.nz])
=======
        cdef oct_visitors.LoadOctree visitor
        visitor = oct_visitors.LoadOctree(obj, -1)
        cdef int i, j, k, n
        visitor.global_index = -1
        visitor.level = 0
        visitor.oref = 0
        visitor.nz = 1
        assert(ref_mask.shape[0] / float(visitor.nz) ==
            <int>(ref_mask.shape[0]/float(visitor.nz)))
        obj.allocate_domains([ref_mask.shape[0] / visitor.nz])
>>>>>>> a74ed913
        cdef np.float64_t pos[3]
        cdef np.float64_t dds[3]
        # This dds is the oct-width
        for i in range(3):
            dds[i] = (obj.DRE[i] - obj.DLE[i]) / obj.nn[i]
        # Pos is the center of the octs
        cdef OctAllocationContainer *cur = obj.domains[0]
        cdef Oct *o
        cdef np.int64_t nfinest = 0
        visitor.ref_mask = ref_mask
        visitor.octs = cur.my_octs
        visitor.nocts = &cur.n_assigned
        visitor.nfinest = &nfinest
        pos[0] = obj.DLE[0] + dds[0]/2.0
        for i in range(obj.nn[0]):
            pos[1] = obj.DLE[1] + dds[1]/2.0
            for j in range(obj.nn[1]):
                pos[2] = obj.DLE[2] + dds[2]/2.0
                for k in range(obj.nn[2]):
                    if obj.root_mesh[i][j][k] != NULL:
                        raise RuntimeError
                    o = &cur.my_octs[cur.n_assigned]
                    o.domain_ind = o.file_ind = 0
                    o.domain = 1
                    obj.root_mesh[i][j][k] = o
                    cur.n_assigned += 1
                    visitor.pos[0] = i
                    visitor.pos[1] = j
                    visitor.pos[2] = k
                    # Always visit covered
                    selector.recursively_visit_octs(
                        obj.root_mesh[i][j][k],
                        pos, dds, 0, visitor, 1)
                    pos[2] += dds[2]
                pos[1] += dds[1]
            pos[0] += dds[0]
        obj.nocts = cur.n_assigned
        if obj.nocts * visitor.nz != ref_mask.size:
            raise KeyError(ref_mask.size, obj.nocts, obj.oref,
                obj.partial_coverage)
        return obj

    def __dealloc__(self):
        free_octs(self.cont)
        if self.root_mesh == NULL: return
        for i in range(self.nn[0]):
            if self.root_mesh[i] == NULL: continue
            for j in range(self.nn[1]):
                if self.root_mesh[i][j] == NULL: continue
                free(self.root_mesh[i][j])
            if self.root_mesh[i] == NULL: continue
            free(self.root_mesh[i])
        free(self.root_mesh)

    def __iter__(self):
        #Get the next oct, will traverse domains
        #Note that oct containers can be sorted
        #so that consecutive octs are on the same domain
        cdef OctAllocationContainer *cur = self.cont
        cdef Oct *this
        cdef int i
        while cur != NULL:
            for i in range(cur.n_assigned):
                this = &cur.my_octs[i]
                yield (this.file_ind, this.domain_ind, this.domain)
            cur = cur.next

    @cython.cdivision(True)
    cdef void visit_all_octs(self, SelectorObject selector,
<<<<<<< HEAD
                        oct_visitor_function *func,
                        OctVisitorData *data,
                        int vc = -1, np.int64_t *indices = NULL):
        cdef int i, j, k
=======
                        OctVisitor visitor, int vc = -1):
        cdef int i, j, k, n
>>>>>>> a74ed913
        if vc == -1:
            vc = self.partial_coverage
        visitor.global_index = -1
        visitor.level = 0
        cdef np.float64_t pos[3]
        cdef np.float64_t dds[3]
        # This dds is the oct-width
        for i in range(3):
            dds[i] = (self.DRE[i] - self.DLE[i]) / self.nn[i]
        # Pos is the center of the octs
        pos[0] = self.DLE[0] + dds[0]/2.0
        for i in range(self.nn[0]):
            pos[1] = self.DLE[1] + dds[1]/2.0
            for j in range(self.nn[1]):
                pos[2] = self.DLE[2] + dds[2]/2.0
                for k in range(self.nn[2]):
                    if self.root_mesh[i][j][k] == NULL:
                        raise RuntimeError
                    visitor.pos[0] = i
                    visitor.pos[1] = j
                    visitor.pos[2] = k
                    selector.recursively_visit_octs(
                        self.root_mesh[i][j][k],
                        pos, dds, 0, visitor, vc)
                    pos[2] += dds[2]
                pos[1] += dds[1]
            pos[0] += dds[0]

    cdef np.int64_t get_domain_offset(self, int domain_id):
        return 0

    cdef int get_root(self, int ind[3], Oct **o):
        cdef int i
        for i in range(3):
            if ind[i] < 0 or ind[i] >= self.nn[i]:
                o[0] = NULL
                return 1
        o[0] = self.root_mesh[ind[0]][ind[1]][ind[2]]
        return 0

    @cython.boundscheck(False)
    @cython.wraparound(False)
    @cython.cdivision(True)
    cdef Oct *get(self, np.float64_t ppos[3], OctInfo *oinfo = NULL,
                  int max_level = 99):
        #Given a floating point position, retrieve the most
        #refined oct at that time
        cdef int ind32[3]
        cdef np.int64_t ipos[3]
        cdef np.float64_t dds[3]
        cdef np.float64_t cp[3]
        cdef Oct *cur
        cdef Oct *next
        cdef int i
        cur = next = NULL
        cdef np.int64_t ind[3]
        cdef np.int64_t level = -1
        for i in range(3):
            dds[i] = (self.DRE[i] - self.DLE[i])/self.nn[i]
            ind[i] = <np.int64_t> (floor((ppos[i] - self.DLE[i])/dds[i]))
            cp[i] = (ind[i] + 0.5) * dds[i] + self.DLE[i]
            ipos[i] = 0 # We add this to ind later, so it should be zero.
            ind32[i] = ind[i]
        self.get_root(ind32, &next)
        # We want to stop recursing when there's nowhere else to go
        while next != NULL and level <= max_level:
            level += 1
            for i in range(3):
                ipos[i] = (ipos[i] << 1) + ind[i]
            cur = next
            for i in range(3):
                dds[i] = dds[i] / 2.0
                if cp[i] > ppos[i]:
                    ind[i] = 0
                    cp[i] -= dds[i] / 2.0
                else:
                    ind[i] = 1
                    cp[i] += dds[i]/2.0
            if cur.children != NULL:
                next = cur.children[cind(ind[0],ind[1],ind[2])]
            else:
                next = NULL
        if oinfo == NULL: return cur
        cdef int ncells = (1 << self.oref)
        cdef np.float64_t factor = 1.0 / (1 << (self.oref-1))
        if self.oref == 0: factor = 2.0
        for i in range(3):
            # We don't normally need to change dds[i] as it has been halved
            # from the oct width, thus making it already the cell width.
            # But, since not everything has the cell width equal to have the
            # width of the oct, we need to apply "factor".
            oinfo.dds[i] = dds[i] * factor # Cell width
            oinfo.ipos[i] = ipos[i]
            oinfo.left_edge[i] = oinfo.ipos[i] * (oinfo.dds[i] * ncells) + self.DLE[i]
        oinfo.level = level
        return cur

    def domain_identify(self, SelectorObject selector):
        cdef np.ndarray[np.uint8_t, ndim=1] domain_mask
        domain_mask = np.zeros(self.num_domains, dtype="uint8")
        cdef oct_visitors.IdentifyOcts visitor
        visitor = oct_visitors.IdentifyOcts(self)
        visitor.domain_mask = domain_mask
        self.visit_all_octs(selector, visitor)
        cdef int i
        domain_ids = []
        for i in range(self.num_domains):
            if domain_mask[i] == 1:
                domain_ids.append(i+1)
        return domain_ids

    @cython.boundscheck(False)
    @cython.wraparound(False)
    @cython.cdivision(True)
    cdef Oct** neighbors(self, OctInfo *oi, np.int64_t *nneighbors, Oct *o,
                         bint periodicity[3]):
        # We are going to do a brute-force search here.
        # This is not the most efficient -- in fact, it's relatively bad.  But
        # we will attempt to improve it in a future iteration, where we will
        # grow a stack of parent Octs.
        # Note that in the first iteration, we will just find the up-to-27
        # neighbors, including the main oct.
        cdef np.int64_t i, j, k, n, level, ii, dlevel
        cdef int ind[3]
        cdef OctList *olist
        cdef OctList *my_list
        my_list = olist = NULL
        cdef Oct *cand
        cdef np.int64_t npos[3]
        cdef np.int64_t ndim[3]
        # Now we get our boundaries for this level, so that we can wrap around
        # if need be.
        # ndim is the oct dimensions of the level, not the cell dimensions.
        for i in range(3):
            ndim[i] = <np.int64_t> ((self.DRE[i] - self.DLE[i]) / oi.dds[i])
            # Here we adjust for oi.dds meaning *cell* width.
            ndim[i] = (ndim[i] >> self.oref)
        my_list = olist = OctList_append(NULL, o)
        for i in range(3):
            npos[0] = (oi.ipos[0] + (1 - i))
            if not periodicity[0] and not \
               (0 <= npos[0] < ndim[0]):
                continue
            elif npos[0] < 0: npos[0] += ndim[0]
            elif npos[0] >= ndim[0]: npos[0] -= ndim[0]
            for j in range(3):
                npos[1] = (oi.ipos[1] + (1 - j))
                if not periodicity[1] and not \
                   (0 <= npos[1] < ndim[1]):
                    continue
                elif npos[1] < 0: npos[1] += ndim[1]
                elif npos[1] >= ndim[1]: npos[1] -= ndim[1]
                for k in range(3):
                    npos[2] = (oi.ipos[2] + (1 - k))
                    if not periodicity[2] and not \
                       (0 <= npos[2] < ndim[2]):
                        continue
                    if npos[2] < 0: npos[2] += ndim[2]
                    if npos[2] >= ndim[2]: npos[2] -= ndim[2]
                    # Now we have our npos, which we just need to find.
                    # Level 0 gets bootstrapped
                    for n in range(3):
                        ind[n] = ((npos[n] >> (oi.level)) & 1)
                    cand = NULL
                    self.get_root(ind, &cand)
                    # We should not get a NULL if we handle periodicity
                    # correctly, but we might.
                    if cand == NULL: continue
                    for level in range(1, oi.level+1):
                        dlevel = oi.level - level
                        if cand.children == NULL: break
                        for n in range(3):
                            ind[n] = (npos[n] >> dlevel) & 1
                        ii = cind(ind[0],ind[1],ind[2])
                        if cand.children[ii] == NULL: break
                        cand = cand.children[ii]
                    if cand.children != NULL:
                        olist = OctList_subneighbor_find(
                            olist, cand, i, j, k)
                    else:
                        olist = OctList_append(olist, cand)
        olist = my_list
        cdef int noct = OctList_count(olist)
        cdef Oct **neighbors
        neighbors = <Oct **> malloc(sizeof(Oct*)*noct)
        for i in range(noct):
            neighbors[i] = olist.o
            olist = olist.next
        OctList_delete(my_list)
        nneighbors[0] = noct
        return neighbors

    @cython.boundscheck(False)
    @cython.wraparound(False)
    @cython.cdivision(True)
    def mask(self, SelectorObject selector, np.int64_t num_cells = -1,
             int domain_id = -1):
        if num_cells == -1:
            num_cells = selector.count_octs(self, domain_id)
        cdef np.ndarray[np.uint8_t, ndim=4] mask
        cdef oct_visitors.MaskOcts visitor
        visitor = oct_visitors.MaskOcts(self, domain_id)
        cdef int ns = 1 << self.oref
        mask = np.zeros((num_cells, ns, ns, ns), dtype="uint8")
        visitor.mask = mask
        self.visit_all_octs(selector, visitor)
        return mask.astype("bool")

    @cython.boundscheck(False)
    @cython.wraparound(False)
    @cython.cdivision(True)
    def icoords(self, SelectorObject selector, np.int64_t num_cells = -1,
                int domain_id = -1):
        if num_cells == -1:
            num_cells = selector.count_oct_cells(self, domain_id)
        cdef oct_visitors.ICoordsOcts visitor
        visitor = oct_visitors.ICoordsOcts(self, domain_id)
        cdef np.ndarray[np.int64_t, ndim=2] coords
        coords = np.empty((num_cells, 3), dtype="int64")
        visitor.icoords = coords
        self.visit_all_octs(selector, visitor)
        return coords

    @cython.boundscheck(False)
    @cython.wraparound(False)
    @cython.cdivision(True)
    def ires(self, SelectorObject selector, np.int64_t num_cells = -1,
                int domain_id = -1):
        cdef int i
        if num_cells == -1:
            num_cells = selector.count_oct_cells(self, domain_id)
        cdef oct_visitors.IResOcts visitor
        visitor = oct_visitors.IResOcts(self, domain_id)
        #Return the 'resolution' of each cell; ie the level
        cdef np.ndarray[np.int64_t, ndim=1] res
        res = np.empty(num_cells, dtype="int64")
        visitor.ires = res
        self.visit_all_octs(selector, visitor)
        if self.level_offset > 0:
            for i in range(num_cells):
                res[i] += self.level_offset
        return res

    @cython.boundscheck(False)
    @cython.wraparound(False)
    @cython.cdivision(True)
    def fwidth(self, SelectorObject selector, np.int64_t num_cells = -1,
                int domain_id = -1):
        if num_cells == -1:
            num_cells = selector.count_oct_cells(self, domain_id)
        cdef oct_visitors.FWidthOcts visitor
        visitor = oct_visitors.FWidthOcts(self, domain_id)
        cdef np.ndarray[np.float64_t, ndim=2] fwidth
        fwidth = np.empty((num_cells, 3), dtype="float64")
        visitor.fwidth = fwidth
        self.visit_all_octs(selector, visitor)
        cdef np.float64_t base_dx
        for i in range(3):
            base_dx = (self.DRE[i] - self.DLE[i])/self.nn[i]
            fwidth[:,i] *= base_dx
        return fwidth

    @cython.boundscheck(False)
    @cython.wraparound(False)
    @cython.cdivision(True)
    def fcoords(self, SelectorObject selector, np.int64_t num_cells = -1,
                int domain_id = -1):
        if num_cells == -1:
            num_cells = selector.count_oct_cells(self, domain_id)
        cdef oct_visitors.FCoordsOcts visitor
        visitor = oct_visitors.FCoordsOcts(self, domain_id)
        #Return the floating point unitary position of every cell
        cdef np.ndarray[np.float64_t, ndim=2] coords
        coords = np.empty((num_cells, 3), dtype="float64")
        visitor.fcoords = coords
        self.visit_all_octs(selector, visitor)
        cdef int i
        cdef np.float64_t base_dx
        for i in range(3):
            base_dx = (self.DRE[i] - self.DLE[i])/self.nn[i]
            coords[:,i] *= base_dx
            coords[:,i] += self.DLE[i]
        return coords

    def save_octree(self):
        # Get the header
        header = dict(dims = (self.nn[0], self.nn[1], self.nn[2]),
                      left_edge = (self.DLE[0], self.DLE[1], self.DLE[2]),
                      right_edge = (self.DRE[0], self.DRE[1], self.DRE[2]),
                      over_refine = self.oref,
                      partial_coverage = self.partial_coverage)
        cdef SelectorObject selector = selection_routines.AlwaysSelector(None)
        # domain_id = -1 here, because we want *every* oct
        cdef oct_visitors.StoreOctree visitor
        visitor = oct_visitors.StoreOctree(self, -1)
        visitor.oref = 0
        visitor.nz = 1
        cdef np.ndarray[np.uint8_t, ndim=1] ref_mask
        ref_mask = np.zeros(self.nocts * visitor.nz, dtype="uint8") - 1
        visitor.ref_mask = ref_mask
        # Enforce partial_coverage here
        self.visit_all_octs(selector, visitor, 1)
        header['octree'] = ref_mask
        return header

    def selector_fill(self, SelectorObject selector,
                      np.ndarray source,
                      np.ndarray dest = None,
                      np.int64_t offset = 0, int dims = 1,
                      int domain_id = -1):
        # This is actually not correct.  The hard part is that we need to
        # iterate the same way visit_all_octs does, but we need to track the
        # number of octs total visited.
        cdef np.int64_t num_cells = -1
        if dest is None:
            # Note that RAMSES can have partial refinement inside an Oct.  This
            # means we actually do want the number of Octs, not the number of
            # cells.
            num_cells = selector.count_oct_cells(self, domain_id)
            dest = np.zeros((num_cells, dims), dtype=source.dtype,
                            order='C')
        if dims != 1:
            raise RuntimeError
        # Just make sure that we're in the right shape.  Ideally this will not
        # duplicate memory.  Since we're in Cython, we want to avoid modifying
        # the .shape attributes directly.
        dest = dest.reshape((num_cells, 1))
        source = source.reshape((source.shape[0], source.shape[1],
                    source.shape[2], source.shape[3], dims))
        cdef OctVisitor visitor
        cdef oct_visitors.CopyArrayI64 visitor_i64
        cdef oct_visitors.CopyArrayF64 visitor_f64
        if source.dtype != dest.dtype:
            raise RuntimeError
        if source.dtype == np.int64:
            visitor_i64 = oct_visitors.CopyArrayI64(self, domain_id)
            visitor_i64.source = source
            visitor_i64.dest = dest
            visitor = visitor_i64
        elif source.dtype == np.float64:
            visitor_f64 = oct_visitors.CopyArrayF64(self, domain_id)
            visitor_f64.source = source
            visitor_f64.dest = dest
            visitor = visitor_f64
        else:
            raise NotImplementedError
        visitor.index = offset
        # We only need this so we can continue calculating the offset
        visitor.dims = dims
        self.visit_all_octs(selector, visitor)
        if (visitor.global_index + 1) * visitor.nz * visitor.dims > source.size:
            print "GLOBAL INDEX RAN AHEAD.",
            print (visitor.global_index + 1) * visitor.nz * visitor.dims - source.size
            print dest.size, source.size, num_cells
            raise RuntimeError
        if visitor.index > dest.size:
            print "DEST INDEX RAN AHEAD.",
            print visitor.index - dest.size
            print (visitor.global_index + 1) * visitor.nz * visitor.dims, source.size
            print num_cells
            raise RuntimeError
        if num_cells >= 0:
            return dest
        return visitor.index - offset

    def domain_ind(self, selector, int domain_id = -1):
        cdef np.ndarray[np.int64_t, ndim=1] ind
        # Here's where we grab the masked items.
        ind = np.zeros(self.nocts, 'int64') - 1
        cdef oct_visitors.IndexOcts visitor
        visitor = oct_visitors.IndexOcts(self, domain_id)
        visitor.oct_index = ind
        self.visit_all_octs(selector, visitor)
        return ind

    @cython.boundscheck(False)
    @cython.wraparound(False)
    @cython.cdivision(True)
    def add(self, int curdom, int curlevel,
            np.ndarray[np.float64_t, ndim=2] pos,
            int skip_boundary = 1,
            int count_boundary = 0):
        cdef int no, p, i
        cdef int ind[3]
        cdef int nb = 0
        cdef Oct *cur
        cdef np.float64_t pp[3]
        cdef np.float64_t cp[3]
        cdef np.float64_t dds[3]
        no = pos.shape[0] #number of octs
        if curdom > self.num_domains: return 0
        cdef OctAllocationContainer *cont = self.domains[curdom - 1]
        cdef int initial = cont.n_assigned
        cdef int in_boundary = 0
        # How do we bootstrap ourselves?
        for p in range(no):
            #for every oct we're trying to add find the
            #floating point unitary position on this level
            in_boundary = 0
            for i in range(3):
                pp[i] = pos[p, i]
                dds[i] = (self.DRE[i] - self.DLE[i])/self.nn[i]
                ind[i] = <np.int64_t> ((pp[i] - self.DLE[i])/dds[i])
                cp[i] = (ind[i] + 0.5) * dds[i] + self.DLE[i]
                if ind[i] < 0 or ind[i] >= self.nn[i]:
                    in_boundary = 1
            if skip_boundary == in_boundary == 1:
                nb += count_boundary
                continue
            cur = self.next_root(curdom, ind)
            if cur == NULL: raise RuntimeError
            # Now we find the location we want
            # Note that RAMSES I think 1-findiceses levels, but we don't.
            for _ in range(curlevel):
                # At every level, find the cell this oct
                # lives inside
                for i in range(3):
                    #as we get deeper, oct size halves
                    dds[i] = dds[i] / 2.0
                    if cp[i] > pp[i]:
                        ind[i] = 0
                        cp[i] -= dds[i]/2.0
                    else:
                        ind[i] = 1
                        cp[i] += dds[i]/2.0
                # Check if it has not been allocated
                cur = self.next_child(curdom, ind, cur)
            # Now we should be at the right level
            cur.domain = curdom
            cur.file_ind = p
        return cont.n_assigned - initial + nb

    def allocate_domains(self, domain_counts):
        cdef int count, i
        cdef OctAllocationContainer *cur = self.cont
        assert(cur == NULL)
        self.num_domains = len(domain_counts) # 1-indexed
        self.domains = <OctAllocationContainer **> malloc(
            sizeof(OctAllocationContainer *) * len(domain_counts))
        for i, count in enumerate(domain_counts):
            cur = allocate_octs(count, cur)
            if self.cont == NULL: self.cont = cur
            self.domains[i] = cur

    cdef void append_domain(self, np.int64_t domain_count):
        self.num_domains += 1
        self.domains = <OctAllocationContainer **> realloc(self.domains,
                sizeof(OctAllocationContainer *) * self.num_domains)
        if self.domains == NULL: raise RuntimeError
        self.domains[self.num_domains - 1] = NULL
        cdef OctAllocationContainer *cur = NULL
        if self.num_domains > 1:
            cur = self.domains[self.num_domains - 2]
        cur = allocate_octs(domain_count, cur)
        if self.cont == NULL: self.cont = cur
        self.domains[self.num_domains - 1] = cur

    cdef Oct* next_root(self, int domain_id, int ind[3]):
        cdef Oct *next = self.root_mesh[ind[0]][ind[1]][ind[2]]
        if next != NULL: return next
        cdef OctAllocationContainer *cont = self.domains[domain_id - 1]
        if cont.n_assigned >= cont.n: raise RuntimeError
        next = &cont.my_octs[cont.n_assigned]
        cont.n_assigned += 1
        self.root_mesh[ind[0]][ind[1]][ind[2]] = next
        self.nocts += 1
        return next

    cdef Oct* next_child(self, int domain_id, int ind[3], Oct *parent):
        cdef int i
        cdef Oct *next = NULL
        if parent.children != NULL:
            next = parent.children[cind(ind[0],ind[1],ind[2])]
        else:
            # This *8 does NOT need to be made generic.
            parent.children = <Oct **> malloc(sizeof(Oct *) * 8)
            for i in range(8):
                parent.children[i] = NULL
        if next != NULL: return next
        cdef OctAllocationContainer *cont = self.domains[domain_id - 1]
        if cont.n_assigned >= cont.n: raise RuntimeError
        next = &cont.my_octs[cont.n_assigned]
        cont.n_assigned += 1
        parent.children[cind(ind[0],ind[1],ind[2])] = next
        self.nocts += 1
        return next

    def file_index_octs(self, SelectorObject selector, int domain_id,
                        num_cells = -1):
        # We create oct arrays of the correct size
        cdef np.int64_t i
        cdef np.ndarray[np.uint8_t, ndim=1] levels
        cdef np.ndarray[np.uint8_t, ndim=1] cell_inds
        cdef np.ndarray[np.int64_t, ndim=1] file_inds
        if num_cells < 0:
            num_cells = selector.count_oct_cells(self, domain_id)
        levels = np.zeros(num_cells, dtype="uint8")
        file_inds = np.zeros(num_cells, dtype="int64")
        cell_inds = np.zeros(num_cells, dtype="uint8")
        for i in range(num_cells):
            levels[i] = 100
            file_inds[i] = -1
            cell_inds[i] = 9
        cdef oct_visitors.FillFileIndicesO visitor_o
        cdef oct_visitors.FillFileIndicesR visitor_r
        if self.fill_style == "r":
            visitor_r = oct_visitors.FillFileIndicesR(self, domain_id)
            visitor_r.levels = levels
            visitor_r.file_inds = file_inds
            visitor_r.cell_inds = cell_inds
            visitor = visitor_r
        elif self.fill_style == "o":
            visitor_o = oct_visitors.FillFileIndicesO(self, domain_id)
            visitor_o.levels = levels
            visitor_o.file_inds = file_inds
            visitor_o.cell_inds = cell_inds
            visitor = visitor_o
        else:
            raise RuntimeError
        self.visit_all_octs(selector, visitor)
        return levels, cell_inds, file_inds

    def morton_index_octs(self, SelectorObject selector, int domain_id,
                          num_cells = -1):
        cdef np.int64_t i
        cdef np.ndarray[np.uint8_t, ndim=1] levels
        cdef np.ndarray[np.uint64_t, ndim=1] morton_inds
        if num_cells < 0:
            num_cells = selector.count_oct_cells(self, domain_id)
        levels = np.zeros(num_cells, dtype="uint8")
        morton_inds = np.zeros(num_cells, dtype="uint64")
        for i in range(num_cells):
            levels[i] = 100
            morton_inds[i] = 0
        cdef OctVisitorData data
        self.setup_data(&data, domain_id)
        cdef void *p[3]
        p[0] = levels.data
        p[1] = morton_inds.data
        data.array = p
        self.visit_all_octs(selector, oct_visitors.morton_index_octs, &data)
        return levels, morton_inds

    def domain_count(self, SelectorObject selector):
        # We create oct arrays of the correct size
        cdef np.ndarray[np.int64_t, ndim=1] domain_counts
        domain_counts = np.zeros(self.num_domains, dtype="int64")
        cdef oct_visitors.CountByDomain visitor
        visitor = oct_visitors.CountByDomain(self, -1)
        visitor.domain_counts = domain_counts
        self.visit_all_octs(selector, visitor)
        return domain_counts

    @cython.boundscheck(False)
    @cython.wraparound(False)
    @cython.cdivision(True)
    def fill_level(self, int level,
                   np.ndarray[np.uint8_t, ndim=1] levels,
                   np.ndarray[np.uint8_t, ndim=1] cell_inds,
                   np.ndarray[np.int64_t, ndim=1] file_inds,
                   dest_fields, source_fields,
                   np.int64_t offset = 0):
        cdef np.ndarray[np.float64_t, ndim=2] source
        cdef np.ndarray[np.float64_t, ndim=1] dest
        cdef int i
        cdef np.int64_t local_filled = 0
        for key in dest_fields:
            dest = dest_fields[key]
            source = source_fields[key]
            for i in range(levels.shape[0]):
                if levels[i] != level: continue
                dest[i + offset] = source[file_inds[i], cell_inds[i]]
                local_filled += 1

    def finalize(self):
        cdef SelectorObject selector = selection_routines.AlwaysSelector(None)
        cdef oct_visitors.AssignDomainInd visitor
        visitor = oct_visitors.AssignDomainInd(self, 1)
        self.visit_all_octs(selector, visitor)
        assert ((visitor.global_index+1)*visitor.nz == visitor.index)

cdef int root_node_compare(void *a, void *b) nogil:
    cdef OctKey *ao
    cdef OctKey *bo
    ao = <OctKey *>a
    bo = <OctKey *>b
    if ao.key < bo.key:
        return -1
    elif ao.key == bo.key:
        return 0
    else:
        return 1

cdef void root_node_free(void *a) nogil:
    return

cdef class SparseOctreeContainer(OctreeContainer):

    def __init__(self, domain_dimensions, domain_left_edge, domain_right_edge,
                 over_refine = 1):
        cdef int i
        self.partial_coverage = 1
        self.oref = over_refine
        for i in range(3):
            self.nn[i] = domain_dimensions[i]
        self.num_domains = 0
        self.level_offset = 0
        self.nocts = 0 # Increment when initialized
        self.root_mesh = NULL
        self.root_nodes = NULL
        self.tree_root = NULL
        self.num_root = 0
        self.max_root = 0
        # We don't initialize the octs yet
        for i in range(3):
            self.DLE[i] = domain_left_edge[i] #0
            self.DRE[i] = domain_right_edge[i] #num_grid
        self.fill_style = "r"

    @classmethod
    def load_octree(cls, header):
        raise NotImplementedError

    def save_octree(self):
        raise NotImplementedError

    cdef int get_root(self, int ind[3], Oct **o):
        o[0] = NULL
        cdef np.int64_t key = self.ipos_to_key(ind)
        cdef OctKey okey
        cdef OctKey **oresult = NULL
        okey.key = key
        okey.node = NULL
        oresult = <OctKey **> tfind(<void*>&okey,
            &self.tree_root, root_node_compare)
        if oresult != NULL:
            o[0] = oresult[0].node
            return 1
        return 0

    cdef void key_to_ipos(self, np.int64_t key, np.int64_t pos[3]):
        # Note: this is the result of doing
        # for i in range(20):
        #     ukey |= (1 << i)
        cdef np.int64_t ukey = 1048575
        cdef int j
        for j in range(3):
            pos[2 - j] = (<np.int64_t>(key & ukey))
            key = key >> 20

    cdef np.int64_t ipos_to_key(self, int pos[3]):
        # We (hope) that 20 bits is enough for each index.
        cdef int i
        cdef np.int64_t key = 0
        for i in range(3):
            # Note the casting here.  Bitshifting can cause issues otherwise.
            key |= ((<np.int64_t>pos[i]) << 20 * (2 - i))
        return key

    @cython.cdivision(True)
    cdef void visit_all_octs(self, SelectorObject selector,
<<<<<<< HEAD
                        oct_visitor_function *func,
                        OctVisitorData *data,
                        int vc = -1,
                        np.int64_t *indices = NULL):
        cdef int i, j
        cdef np.int64_t key
        data.global_index = -1
        data.level = 0
=======
                        OctVisitor visitor,
                        int vc = -1):
        cdef int i, j, k, n
        cdef np.int64_t key, ukey
        visitor.global_index = -1
        visitor.level = 0
>>>>>>> a74ed913
        if vc == -1:
            vc = self.partial_coverage
        cdef np.float64_t pos[3]
        cdef np.float64_t dds[3]
        # This dds is the oct-width
        for i in range(3):
            dds[i] = (self.DRE[i] - self.DLE[i]) / self.nn[i]
        # Pos is the center of the octs
        cdef Oct *o
        for i in range(self.num_root):
            o = self.root_nodes[i].node
            key = self.root_nodes[i].key
            self.key_to_ipos(key, visitor.pos)
            for j in range(3):
                pos[j] = self.DLE[j] + (visitor.pos[j] + 0.5) * dds[j]
            selector.recursively_visit_octs(
<<<<<<< HEAD
                o, pos, dds, 0, func, data, vc)
            if indices != NULL:
                indices[i] = data.index
=======
                o, pos, dds, 0, visitor, vc)
>>>>>>> a74ed913

    cdef np.int64_t get_domain_offset(self, int domain_id):
        return 0 # We no longer have a domain offset.

    cdef Oct* next_root(self, int domain_id, int ind[3]):
        cdef Oct *next = NULL
        self.get_root(ind, &next)
        if next != NULL: return next
        cdef OctAllocationContainer *cont = self.domains[domain_id - 1]
        if cont.n_assigned >= cont.n:
            print "Too many assigned."
            return NULL
        if self.num_root >= self.max_root:
            print "Too many roots."
            return NULL
        next = &cont.my_octs[cont.n_assigned]
        cont.n_assigned += 1
        cdef np.int64_t key = 0
        cdef OctKey *ikey = &self.root_nodes[self.num_root]
        key = self.ipos_to_key(ind)
        self.root_nodes[self.num_root].key = key
        self.root_nodes[self.num_root].node = next
        tsearch(<void*>ikey, &self.tree_root, root_node_compare)
        self.num_root += 1
        self.nocts += 1
        return next

    def allocate_domains(self, domain_counts, int root_nodes):
        OctreeContainer.allocate_domains(self, domain_counts)
        self.root_nodes = <OctKey*> malloc(sizeof(OctKey) * root_nodes)
        self.max_root = root_nodes
        for i in range(root_nodes):
            self.root_nodes[i].key = -1
            self.root_nodes[i].node = NULL

    def __dealloc__(self):
        # This gets called BEFORE the superclass deallocation.  But, both get
        # called.
        if self.tree_root != NULL: tdestroy(self.tree_root, root_node_free)
        if self.root_nodes != NULL: free(self.root_nodes)
        if self.domains != NULL: free(self.domains)

cdef class RAMSESOctreeContainer(SparseOctreeContainer):
    pass

cdef class ARTOctreeContainer(OctreeContainer):
    def __init__(self, oct_domain_dimensions, domain_left_edge,
                 domain_right_edge, partial_coverage = 0,
                 over_refine = 1):
        OctreeContainer.__init__(self, oct_domain_dimensions,
                domain_left_edge, domain_right_edge, partial_coverage,
                 over_refine)
        self.fill_style = "r"

cdef OctList *OctList_subneighbor_find(OctList *olist, Oct *top,
                                       int i, int j, int k):
    if top.children == NULL: return olist
    # The i, j, k here are the offsets of "top" with respect to
    # the oct for whose neighbors we are searching.
    # Note that this will be recursively called.  We will evaluate either 1, 2,
    # or 4 octs for children and potentially adding them.  In fact, this will
    # be 2**(num_zero) where num_zero is the number of indices that are equal
    # to zero; i.e., the number of dimensions along which we are aligned.
    # For now, we assume we will not be doing this along all three zeros,
    # because that would be pretty tricky.
    if i == j == k == 1: return olist
    cdef np.int64_t n[3]
    cdef np.int64_t ind[3]
    cdef np.int64_t off[3][2]
    cdef np.int64_t ii, ij, ik, ci
    ind[0] = 1 - i
    ind[1] = 1 - j
    ind[2] = 1 - k
    for ii in range(3):
        if ind[ii] == 0:
            n[ii] = 2
            off[ii][0] = 0
            off[ii][1] = 1
        elif ind[ii] == -1:
            n[ii] = 1
            off[ii][0] = 1
        elif ind[ii] == 1:
            n[ii] = 1
            off[ii][0] = 0
    for ii in range(n[0]):
        for ij in range(n[1]):
            for ik in range(n[2]):
                ci = cind(off[0][ii], off[1][ij], off[2][ik])
                cand = top.children[ci]
                if cand.children != NULL:
                    olist = OctList_subneighbor_find(olist,
                        cand, i, j, k)
                else:
                    olist = OctList_append(olist, cand)
    return olist

cdef OctList *OctList_append(OctList *olist, Oct *o):
    cdef OctList *this = olist
    if this == NULL:
        this = <OctList *> malloc(sizeof(OctList))
        this.next = NULL
        this.o = o
        return this
    while this.next != NULL:
        this = this.next
    this.next = <OctList*> malloc(sizeof(OctList))
    this = this.next
    this.o = o
    this.next = NULL
    return this

cdef int OctList_count(OctList *olist):
    cdef OctList *this = olist
    cdef int i = 0 # Count the list
    while this != NULL:
        i += 1
        this = this.next
    return i

cdef void OctList_delete(OctList *olist):
    cdef OctList *next
    cdef OctList *this = olist
    while this != NULL:
        next = this.next
        free(this)
        this = next<|MERGE_RESOLUTION|>--- conflicted
+++ resolved
@@ -129,18 +129,6 @@
                 partial_coverage = header['partial_coverage'])
         # NOTE: We do not allow domain/file indices to be specified.
         cdef SelectorObject selector = selection_routines.AlwaysSelector(None)
-<<<<<<< HEAD
-        cdef OctVisitorData data
-        obj.setup_data(&data, -1)
-        cdef int j, k
-        data.global_index = -1
-        data.level = 0
-        data.oref = 0
-        data.nz = 1
-        assert(ref_mask.shape[0] / float(data.nz) ==
-            <int>(ref_mask.shape[0]/float(data.nz)))
-        obj.allocate_domains([ref_mask.shape[0] / data.nz])
-=======
         cdef oct_visitors.LoadOctree visitor
         visitor = oct_visitors.LoadOctree(obj, -1)
         cdef int i, j, k, n
@@ -151,7 +139,6 @@
         assert(ref_mask.shape[0] / float(visitor.nz) ==
             <int>(ref_mask.shape[0]/float(visitor.nz)))
         obj.allocate_domains([ref_mask.shape[0] / visitor.nz])
->>>>>>> a74ed913
         cdef np.float64_t pos[3]
         cdef np.float64_t dds[3]
         # This dds is the oct-width
@@ -221,15 +208,9 @@
 
     @cython.cdivision(True)
     cdef void visit_all_octs(self, SelectorObject selector,
-<<<<<<< HEAD
-                        oct_visitor_function *func,
-                        OctVisitorData *data,
-                        int vc = -1, np.int64_t *indices = NULL):
-        cdef int i, j, k
-=======
-                        OctVisitor visitor, int vc = -1):
+                        OctVisitor visitor, int vc = -1,
+                        np.int64_t *indices = NULL):
         cdef int i, j, k, n
->>>>>>> a74ed913
         if vc == -1:
             vc = self.partial_coverage
         visitor.global_index = -1
@@ -755,8 +736,8 @@
     def morton_index_octs(self, SelectorObject selector, int domain_id,
                           num_cells = -1):
         cdef np.int64_t i
-        cdef np.ndarray[np.uint8_t, ndim=1] levels
-        cdef np.ndarray[np.uint64_t, ndim=1] morton_inds
+        cdef np.uint8_t[:] levels
+        cdef np.uint64_t[:] morton_inds
         if num_cells < 0:
             num_cells = selector.count_oct_cells(self, domain_id)
         levels = np.zeros(num_cells, dtype="uint8")
@@ -764,13 +745,11 @@
         for i in range(num_cells):
             levels[i] = 100
             morton_inds[i] = 0
-        cdef OctVisitorData data
-        self.setup_data(&data, domain_id)
-        cdef void *p[3]
-        p[0] = levels.data
-        p[1] = morton_inds.data
-        data.array = p
-        self.visit_all_octs(selector, oct_visitors.morton_index_octs, &data)
+        cdef oct_visitors.MortonIndexOcts visitor
+        visitor = oct_visitors.MortonIndexOcts(self, domain_id)
+        visitor.level_arr = levels
+        visitor.morton_ind = morton_inds
+        self.visit_all_octs(selector, visitor)
         return levels, morton_inds
 
     def domain_count(self, SelectorObject selector):
@@ -891,23 +870,13 @@
 
     @cython.cdivision(True)
     cdef void visit_all_octs(self, SelectorObject selector,
-<<<<<<< HEAD
-                        oct_visitor_function *func,
-                        OctVisitorData *data,
+                        OctVisitor visitor,
                         int vc = -1,
                         np.int64_t *indices = NULL):
-        cdef int i, j
-        cdef np.int64_t key
-        data.global_index = -1
-        data.level = 0
-=======
-                        OctVisitor visitor,
-                        int vc = -1):
         cdef int i, j, k, n
         cdef np.int64_t key, ukey
         visitor.global_index = -1
         visitor.level = 0
->>>>>>> a74ed913
         if vc == -1:
             vc = self.partial_coverage
         cdef np.float64_t pos[3]
@@ -924,13 +893,9 @@
             for j in range(3):
                 pos[j] = self.DLE[j] + (visitor.pos[j] + 0.5) * dds[j]
             selector.recursively_visit_octs(
-<<<<<<< HEAD
-                o, pos, dds, 0, func, data, vc)
+                o, pos, dds, 0, visitor, vc)
             if indices != NULL:
-                indices[i] = data.index
-=======
-                o, pos, dds, 0, visitor, vc)
->>>>>>> a74ed913
+                indices[i] = visitor.index
 
     cdef np.int64_t get_domain_offset(self, int domain_id):
         return 0 # We no longer have a domain offset.
