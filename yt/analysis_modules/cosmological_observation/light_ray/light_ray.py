"""
LightRay class and member functions.



"""

#-----------------------------------------------------------------------------
# Copyright (c) 2013, yt Development Team.
#
# Distributed under the terms of the Modified BSD License.
#
# The full license is in the file COPYING.txt, distributed with this software.
#-----------------------------------------------------------------------------

import numpy as np

from yt.analysis_modules.cosmological_observation.cosmology_splice import \
    CosmologySplice
from yt.convenience import \
    load
from yt.frontends.ytdata.utilities import \
    save_as_dataset
from yt.units.unit_object import \
    Unit
from yt.units.yt_array import \
    YTArray
from yt.utilities.cosmology import \
    Cosmology
from yt.utilities.logger import \
    ytLogger as mylog
from yt.utilities.parallel_tools.parallel_analysis_interface import \
    parallel_objects, \
    parallel_root_only
from yt.utilities.physical_constants import speed_of_light_cgs
<<<<<<< HEAD
=======
from yt.data_objects.static_output import Dataset
>>>>>>> 0b78f46f

class LightRay(CosmologySplice):
    """
    A 1D object representing the path of a light ray passing through a 
    simulation.  LightRays can be either simple, where they pass through a 
    single dataset, or compound, where they pass through consecutive 
    datasets from the same cosmological simulation.  One can sample any of 
    the fields intersected by the LightRay object as it passed through 
    the dataset(s).
    
    For compound rays, the LightRay stacks together multiple datasets in a time
    series in order to approximate a LightRay's path through a volume
    and redshift interval larger than a single simulation data output.
    The outcome is something akin to a synthetic QSO line of sight.

    Once the LightRay object is set up, use LightRay.make_light_ray to
    begin making rays.  Different randomizations can be created with a
    single object by providing different random seeds to make_light_ray.

    Parameters
    ----------
    parameter_filename : string or :class:`yt.data_objects.static_output.Dataset`
        For simple rays, one may pass either a loaded dataset object or
        the filename of a dataset.
        For compound rays, one must pass the filename of the simulation
        parameter file.
    simulation_type : optional, string
        This refers to the simulation frontend type.  Do not use for simple 
        rays.
        Default: None
    near_redshift : optional, float
        The near (lowest) redshift for a light ray containing multiple
<<<<<<< HEAD
        datasets.  Do not use if making a light ray from a single
        dataset.
        Default: None
    far_redshift : optional, float
        The far (highest) redshift for a light ray containing multiple
        datasets.  Do not use if making a light ray from a single
        dataset.
=======
        datasets.  Do not use for simple rays.
        Default: None
    far_redshift : optional, float
        The far (highest) redshift for a light ray containing multiple
        datasets.  Do not use for simple rays.
>>>>>>> 0b78f46f
        Default: None
    use_minimum_datasets : optional, bool
        If True, the minimum number of datasets is used to connect the
        initial and final redshift.  If false, the light ray solution
        will contain as many entries as possible within the redshift
        interval.  Do not use for simple rays.
        Default: True.
    max_box_fraction : optional, float
        In terms of the size of the domain, the maximum length a light
        ray segment can be in order to span the redshift interval from
        one dataset to another.
        Default: 1.0 (the size of the box)
    deltaz_min : optional, float
        Specifies the minimum :math:`\Delta z` between consecutive
        datasets in the returned list.  Do not use for simple rays.
        Default: 0.0.
    minimum_coherent_box_fraction : optional, float
        Used with use_minimum_datasets set to False, this parameter
        specifies the fraction of the total box size to be traversed
        before rerandomizing the projection axis and center.  This
        was invented to allow light rays with thin slices to sample
        coherent large scale structure, but in practice does not work
        so well.  Try setting this parameter to 1 and see what happens.  
        Do not use for simple rays.
        Default: 0.0.
    time_data : optional, bool
        Whether or not to include time outputs when gathering
        datasets for time series.  Do not use for simple rays.
        Default: True.
    redshift_data : optional, bool
        Whether or not to include redshift outputs when gathering
        datasets for time series.  Do not use for simple rays.
        Default: True.
    find_outputs : optional, bool
        Whether or not to search for datasets in the current
        directory.  Do not use for simple rays.
        Default: False.
    load_kwargs : optional, dict
        If you are passing a filename of a dataset to LightRay rather than an 
        already loaded dataset, then you can optionally provide this dictionary 
        as keywords when the dataset is loaded by yt with the "load" function.
        Necessary for use with certain frontends.  E.g.
        Tipsy using "bounding_box"
        Gadget using "unit_base", etc.
        Default : None

    """
    def __init__(self, parameter_filename, simulation_type=None,
                 near_redshift=None, far_redshift=None,
                 use_minimum_datasets=True, max_box_fraction=1.0,
                 deltaz_min=0.0, minimum_coherent_box_fraction=0.0,
                 time_data=True, redshift_data=True,
                 find_outputs=False, load_kwargs=None):

        self.near_redshift = near_redshift
        self.far_redshift = far_redshift
        self.use_minimum_datasets = use_minimum_datasets
        self.deltaz_min = deltaz_min
        self.minimum_coherent_box_fraction = minimum_coherent_box_fraction
        self.parameter_filename = parameter_filename
        if load_kwargs is None:
            self.load_kwargs = {}
        else:
            self.load_kwargs = load_kwargs
        self.light_ray_solution = []
        self._data = {}

        # The options here are:
        # 1) User passed us a dataset: use it to make a simple ray
        # 2) User passed us a dataset filename: use it to make a simple ray
        # 3) User passed us a simulation filename: use it to make a compound ray

        # Make a light ray from a single, given dataset: #1, #2
        if simulation_type is None:     
            self.simulation_type = simulation_type
            if isinstance(self.parameter_filename, Dataset):
                self.ds = self.parameter_filename
                self.parameter_filename = self.ds.basename
            elif isinstance(self.parameter_filename, str):
                self.ds = load(self.parameter_filename, **self.load_kwargs)
            if self.ds.cosmological_simulation:
                redshift = self.ds.current_redshift
                self.cosmology = Cosmology(
                    hubble_constant=self.ds.hubble_constant,
                    omega_matter=self.ds.omega_matter,
                    omega_lambda=self.ds.omega_lambda,
                    unit_registry=self.ds.unit_registry)
            else:
                redshift = 0.
            self.light_ray_solution.append({"filename": self.parameter_filename,
                                            "redshift": redshift})

        # Make a light ray from a simulation time-series. #3
        else:
            self.ds = None
            assert isinstance(self.parameter_filename, str)
            # Get list of datasets for light ray solution.
            CosmologySplice.__init__(self, self.parameter_filename, simulation_type,
                                     find_outputs=find_outputs)
            self.light_ray_solution = \
              self.create_cosmology_splice(self.near_redshift, self.far_redshift,
                                           minimal=self.use_minimum_datasets,
                                           max_box_fraction=max_box_fraction,
                                           deltaz_min=self.deltaz_min,
                                           time_data=time_data,
                                           redshift_data=redshift_data)

    def _calculate_light_ray_solution(self, seed=None,
                                      start_position=None, end_position=None,
                                      trajectory=None, filename=None):
        "Create list of datasets to be added together to make the light ray."

        # Calculate dataset sizes, and get random dataset axes and centers.
        np.random.seed(seed)

        # If using only one dataset, set start and stop manually.
        if start_position is not None:
            if self.near_redshift is not None or self.far_redshift is not None:
                raise RuntimeError("LightRay Error: cannot specify both " + \
                                   "start_position and a redshift range.")
            if not ((end_position is None) ^ (trajectory is None)):
                raise RuntimeError("LightRay Error: must specify either end_position " + \
                                   "or trajectory, but not both.")
            self.light_ray_solution[0]['start'] = np.asarray(start_position)
            if end_position is not None:
                self.light_ray_solution[0]['end'] = np.asarray(end_position)
            else:
                # assume trajectory given as r, theta, phi
                if len(trajectory) != 3:
                    raise RuntimeError("LightRay Error: trajectory must have length 3.")
                r, theta, phi = trajectory
                self.light_ray_solution[0]['end'] = self.light_ray_solution[0]['start'] + \
                  r * np.array([np.cos(phi) * np.sin(theta),
                                np.sin(phi) * np.sin(theta),
                                np.cos(theta)])
            self.light_ray_solution[0]['traversal_box_fraction'] = \
              vector_length(self.light_ray_solution[0]['start'],
                            self.light_ray_solution[0]['end'])

        # the normal way (random start positions and trajectories for each dataset)
        else:

            # For box coherence, keep track of effective depth travelled.
            box_fraction_used = 0.0

            for q in range(len(self.light_ray_solution)):
                if (q == len(self.light_ray_solution) - 1):
                    z_next = self.near_redshift
                else:
                    z_next = self.light_ray_solution[q+1]['redshift']

                # Calculate fraction of box required for a depth of delta z
                self.light_ray_solution[q]['traversal_box_fraction'] = \
                    self.cosmology.comoving_radial_distance(z_next, \
                        self.light_ray_solution[q]['redshift']).in_units("Mpccm / h") / \
                        self.simulation.box_size

                # Get dataset axis and center.
                # If using box coherence, only get start point and vector if
                # enough of the box has been used,
                # or if box_fraction_used will be greater than 1 after this slice.
                if (q == 0) or (self.minimum_coherent_box_fraction == 0) or \
                        (box_fraction_used >
                         self.minimum_coherent_box_fraction) or \
                        (box_fraction_used +
                         self.light_ray_solution[q]['traversal_box_fraction'] > 1.0):
                    # Random start point
                    self.light_ray_solution[q]['start'] = np.random.random(3)
                    theta = np.pi * np.random.random()
                    phi = 2 * np.pi * np.random.random()
                    box_fraction_used = 0.0
                else:
                    # Use end point of previous segment and same theta and phi.
                    self.light_ray_solution[q]['start'] = \
                      self.light_ray_solution[q-1]['end'][:]

                self.light_ray_solution[q]['end'] = \
                  self.light_ray_solution[q]['start'] + \
                    self.light_ray_solution[q]['traversal_box_fraction'] * \
                    np.array([np.cos(phi) * np.sin(theta),
                              np.sin(phi) * np.sin(theta),
                              np.cos(theta)])
                box_fraction_used += \
                  self.light_ray_solution[q]['traversal_box_fraction']

        if filename is not None:
            self._write_light_ray_solution(filename,
                extra_info={'parameter_filename':self.parameter_filename,
                            'random_seed':seed,
                            'far_redshift':self.far_redshift,
                            'near_redshift':self.near_redshift})

    def make_light_ray(self, seed=None,
                       start_position=None, end_position=None,
                       trajectory=None,
                       fields=None, setup_function=None,
                       solution_filename=None, data_filename=None,
                       get_los_velocity=None, use_peculiar_velocity=True, 
                       redshift=None, njobs=-1):
        """
        make_light_ray(seed=None, start_position=None, end_position=None,
                       trajectory=None, fields=None, setup_function=None,
                       solution_filename=None, data_filename=None,
                       use_peculiar_velocity=True, redshift=None,
                       njobs=-1)

        Create a light ray and get field values for each lixel.  A light
        ray consists of a list of field values for cells intersected by
        the ray and the path length of the ray through those cells.
        Light ray data must be written out to an hdf5 file.

        Parameters
        ----------
        seed : optional, int
            Seed for the random number generator.
            Default: None.
        start_position : optional, iterable of floats or YTArray.
            Used only if creating a light ray from a single dataset.
            The coordinates of the starting position of the ray.
            If specified without units, it is assumed to be in code units.
            Default: None.
        end_position : optional, iterable of floats or YTArray.
            Used only if creating a light ray from a single dataset.
            The coordinates of the ending position of the ray.
            If specified without units, it is assumed to be in code units.
            Default: None.
        trajectory : optional, list of floats
            Used only if creating a light ray from a single dataset.
            The (r, theta, phi) direction of the light ray.  Use either
            end_position or trajectory, not both.
            Default: None.
        fields : optional, list
            A list of fields for which to get data.
            Default: None.
        setup_function : optional, callable, accepts a ds
            This function will be called on each dataset that is loaded
            to create the light ray.  For, example, this can be used to
            add new derived fields.
            Default: None.
        solution_filename : optional, string
            Path to a text file where the trajectories of each
            subray is written out.
            Default: None.
        data_filename : optional, string
            Path to output file for ray data.
            Default: None.
        use_peculiar_velocity : optional, bool
            If True, the peculiar velocity along the ray will be sampled for
            calculating the effective redshift combining the cosmological
            redshift and the doppler redshift.
            Default: True.
        redshift : optional, float
            Used with light rays made from single datasets to specify a
            starting redshift for the ray.  If not used, the starting
            redshift will be 0 for a non-cosmological dataset and
            the dataset redshift for a cosmological dataset.
            Default: None.
        njobs : optional, int
            The number of parallel jobs over which the segments will
            be split.  Choose -1 for one processor per segment.
            Default: -1.

        Examples
        --------

        Make a light ray from multiple datasets:

        >>> import yt
        >>> from yt.analysis_modules.cosmological_observation.light_ray.api import \
        ...     LightRay
        >>> my_ray = LightRay("enzo_tiny_cosmology/32Mpc_32.enzo", "Enzo",
        ...                   0., 0.1, time_data=False)
        ...
        >>> my_ray.make_light_ray(seed=12345,
        ...                       solution_filename="solution.txt",
        ...                       data_filename="my_ray.h5",
        ...                       fields=["temperature", "density"],
        ...                       use_peculiar_velocity=True)

        Make a light ray from a single dataset:

        >>> import yt
        >>> from yt.analysis_modules.cosmological_observation.light_ray.api import \
        ...     LightRay
        >>> my_ray = LightRay("IsolatedGalaxy/galaxy0030/galaxy0030")
        ...
        >>> my_ray.make_light_ray(start_position=[0., 0., 0.],
        ...                       end_position=[1., 1., 1.],
        ...                       solution_filename="solution.txt",
        ...                       data_filename="my_ray.h5",
        ...                       fields=["temperature", "density"],
        ...                       use_peculiar_velocity=True)

        """

        if start_position is not None and hasattr(start_position, 'units'):
            start_position = start_position.to('unitary')
        elif start_position is not None :
            start_position = self.ds.arr(
                start_position, 'code_length').to('unitary')

        if end_position is not None and hasattr(end_position, 'units'):
            end_position = end_position.to('unitary')
        elif end_position is not None :
            end_position = self.ds.arr(
                end_position, 'code_length').to('unitary')

        if get_los_velocity is not None:
            use_peculiar_velocity = get_los_velocity
            mylog.warn("'get_los_velocity' kwarg is deprecated. Use 'use_peculiar_velocity' instead.")

        # Calculate solution.
        self._calculate_light_ray_solution(seed=seed,
                                           start_position=start_position,
                                           end_position=end_position,
                                           trajectory=trajectory,
                                           filename=solution_filename)

        # Initialize data structures.
        self._data = {}
        if fields is None: fields = []
        data_fields = fields[:]
        all_fields = fields[:]
        all_fields.extend(['dl', 'dredshift', 'redshift'])
<<<<<<< HEAD
        if get_los_velocity:
            all_fields.extend(['velocity_x', 'velocity_y',
                               'velocity_z', 'velocity_los', 'redshift_eff'])
=======
        all_fields.extend(['x', 'y', 'z', 'dx', 'dy', 'dz'])
        data_fields.extend(['x', 'y', 'z', 'dx', 'dy', 'dz'])
        if use_peculiar_velocity:
            all_fields.extend(['velocity_x', 'velocity_y', 'velocity_z', 
                               'velocity_los', 'redshift_eff', 
                               'redshift_dopp'])
>>>>>>> 0b78f46f
            data_fields.extend(['velocity_x', 'velocity_y', 'velocity_z'])

        all_ray_storage = {}
        for my_storage, my_segment in parallel_objects(self.light_ray_solution,
                                                       storage=all_ray_storage,
                                                       njobs=njobs):

            # In case of simple rays, use the already loaded dataset: self.ds, 
            # otherwise, load dataset for segment.
            if self.ds is None:
                ds = load(my_segment['filename'], **self.load_kwargs)
            else:
                ds = self.ds

            my_segment['unique_identifier'] = ds.unique_identifier
            if redshift is not None:
                if ds.cosmological_simulation and redshift != ds.current_redshift:
                    mylog.warn("Generating light ray with different redshift than " +
                               "the dataset itself.")
                my_segment["redshift"] = redshift

            if setup_function is not None:
                setup_function(ds)

            if start_position is not None:
                my_segment["start"] = ds.arr(my_segment["start"], "unitary")
                my_segment["end"] = ds.arr(my_segment["end"], "unitary")
            else:
                my_segment["start"] = ds.domain_width * my_segment["start"] + \
                  ds.domain_left_edge
                my_segment["end"] = ds.domain_width * my_segment["end"] + \
                  ds.domain_left_edge

            if not ds.cosmological_simulation:
                next_redshift = my_segment["redshift"]
            elif self.near_redshift == self.far_redshift:
                if isinstance(my_segment["traversal_box_fraction"], YTArray):
                    segment_length = \
                      my_segment["traversal_box_fraction"].in_units("Mpccm / h")
                else:
                    segment_length = my_segment["traversal_box_fraction"] * \
                      ds.domain_width[0].in_units("Mpccm / h")
                next_redshift = my_segment["redshift"] - \
                  self._deltaz_forward(my_segment["redshift"],
                                       segment_length)
            elif my_segment.get("next", None) is None:
                next_redshift = self.near_redshift
            else:
                next_redshift = my_segment['next']['redshift']

            mylog.info("Getting segment at z = %s: %s to %s." %
                       (my_segment['redshift'], my_segment['start'],
                        my_segment['end']))

            # Convert segment units from unitary to code length for sub_ray
            my_segment['start'] = my_segment['start'].to('code_length')
            my_segment['end'] = my_segment['end'].to('code_length')

            # Break periodic ray into non-periodic segments.
            sub_segments = periodic_ray(my_segment['start'], my_segment['end'],
                                        left=ds.domain_left_edge,
                                        right=ds.domain_right_edge)

            # Prepare data structure for subsegment.
            sub_data = {}
            sub_data['segment_redshift'] = my_segment['redshift']
            for field in all_fields:
                sub_data[field] = []

            # Get data for all subsegments in segment.
            for sub_segment in sub_segments:
                mylog.info("Getting subsegment: %s to %s." %
                           (list(sub_segment[0]), list(sub_segment[1])))
                sub_ray = ds.ray(sub_segment[0], sub_segment[1])
                asort = np.argsort(sub_ray["t"])
                sub_data['dl'].extend(sub_ray['dts'][asort] *
                                      vector_length(sub_ray.start_point,
                                                    sub_ray.end_point))

                for field in data_fields:
                    sub_data[field].extend(sub_ray[field][asort])

                if use_peculiar_velocity:
                    line_of_sight = sub_segment[0] - sub_segment[1]
                    line_of_sight /= ((line_of_sight**2).sum())**0.5
                    sub_vel = ds.arr([sub_ray['velocity_x'],
                                      sub_ray['velocity_y'],
                                      sub_ray['velocity_z']])
<<<<<<< HEAD
                    # line of sight velocity is reversed relative to ray
                    sub_data['velocity_los'].extend(-1*(np.rollaxis(sub_vel, 1) *
                                                     line_of_sight).sum(axis=1)[asort])
                    del sub_vel
=======
                    # Line of sight velocity = vel_los
                    sub_vel_los = (np.rollaxis(sub_vel, 1) * \
                                   line_of_sight).sum(axis=1)
                    sub_data['velocity_los'].extend(sub_vel_los[asort])

                    # doppler redshift:
                    # See https://en.wikipedia.org/wiki/Redshift and 
                    # Peebles eqns: 5.48, 5.49

                    # 1 + redshift_dopp = (1 + v*cos(theta)/c) / 
                    # sqrt(1 - v**2/c**2)

                    # where v is the peculiar velocity (ie physical velocity
                    # without the hubble flow, but no hubble flow in sim, so
                    # just the physical velocity).

                    # the bulk of the doppler redshift is from line of sight 
                    # motion, but there is a small amount from time dilation 
                    # of transverse motion, hence the inclusion of theta (the 
                    # angle between line of sight and the velocity). 
                    # theta is the angle between the ray vector (i.e. line of 
                    # sight) and the velocity vectors: a dot b = ab cos(theta)

                    sub_vel_mag = sub_ray['velocity_magnitude']
                    cos_theta = np.dot(line_of_sight, sub_vel) / sub_vel_mag
                    # Protect against stituations where velocity mag is exactly
                    # zero, in which case zero / zero = NaN.
                    cos_theta = np.nan_to_num(cos_theta)
                    redshift_dopp = \
                        (1 + sub_vel_mag * cos_theta / speed_of_light_cgs) / \
                         np.sqrt(1 - sub_vel_mag**2 / speed_of_light_cgs**2) - 1
                    sub_data['redshift_dopp'].extend(redshift_dopp[asort])
                    del sub_vel, sub_vel_los, sub_vel_mag, cos_theta, \
                        redshift_dopp
>>>>>>> 0b78f46f

                sub_ray.clear_data()
                del sub_ray, asort

            for key in sub_data:
                sub_data[key] = ds.arr(sub_data[key]).in_cgs()

            # Get redshift for each lixel.  Assume linear relation between l 
            # and z.
            sub_data['dredshift'] = (my_segment['redshift'] - next_redshift) * \
                (sub_data['dl'] / vector_length(my_segment['start'],
                                                my_segment['end']).in_cgs())
            sub_data['redshift'] = my_segment['redshift'] - \
              sub_data['dredshift'].cumsum() + sub_data['dredshift']

<<<<<<< HEAD
            # When velocity_los is present, add effective redshift 
            # (redshift_eff) field by combining cosmological redshift and 
            # doppler redshift.
            
            # first convert los velocities to comoving frame (ie mult. by (1+z)), 
            # then calculate doppler redshift:
            # 1 + redshift_dopp = sqrt((1+v/c) / (1-v/c))

            # then to add cosmological redshift and doppler redshift, follow
            # eqn 3.75 in Peacock's Cosmological Physics:
            # 1 + z_obs = (1 + z_cosmo) * (1 + z_doppler)
            # Alternatively, see eqn 5.49 in Peebles for a similar result.
            if get_los_velocity:

                velocity_los_cm = (1 + sub_data['redshift']) * \
                                  sub_data['velocity_los']
                redshift_dopp = ((1 + velocity_los_cm / speed_of_light_cgs) /
                                (1 - velocity_los_cm / speed_of_light_cgs))**(0.5) - 1
                sub_data['redshift_eff'] = ((1 + redshift_dopp) * \
                                           (1 + sub_data['redshift'])) - 1
                del velocity_los_cm, redshift_dopp
=======
            # When using the peculiar velocity, create effective redshift 
            # (redshift_eff) field combining cosmological redshift and 
            # doppler redshift.
            
            # then to add cosmological redshift and doppler redshifts, follow
            # eqn 3.75 in Peacock's Cosmological Physics:
            # 1 + z_eff = (1 + z_cosmo) * (1 + z_doppler)

            if use_peculiar_velocity:
               sub_data['redshift_eff'] = ((1 + sub_data['redshift_dopp']) * \
                                            (1 + sub_data['redshift'])) - 1
>>>>>>> 0b78f46f

            # Remove empty lixels.
            sub_dl_nonzero = sub_data['dl'].nonzero()
            for field in all_fields:
                sub_data[field] = sub_data[field][sub_dl_nonzero]
            del sub_dl_nonzero

            # Add to storage.
            my_storage.result = sub_data

            del ds

        # Reconstruct ray data from parallel_objects storage.
        all_data = [my_data for my_data in all_ray_storage.values()]
        # This is now a list of segments where each one is a dictionary
        # with all the fields.
        all_data.sort(key=lambda a:a['segment_redshift'], reverse=True)
        # Flatten the list into a single dictionary containing fields
        # for the whole ray.
        all_data = _flatten_dict_list(all_data, exceptions=['segment_redshift'])
        self._data = all_data

        if data_filename is not None:
            self._write_light_ray(data_filename, all_data)
            ray_ds = load(data_filename)
            return ray_ds
        else:
            return None

    def __getitem__(self, field):
        return self._data[field]

    @parallel_root_only
    def _write_light_ray(self, filename, data):
        """
        _write_light_ray(filename, data)

        Write light ray data to hdf5 file.
        """
        if self.simulation_type is None:
            ds = self.ds
        else:
            ds = {}
            ds["dimensionality"] = self.simulation.dimensionality
            ds["domain_left_edge"] = self.simulation.domain_left_edge
            ds["domain_right_edge"] = self.simulation.domain_right_edge
            ds["cosmological_simulation"] = self.simulation.cosmological_simulation
            ds["periodicity"] = (True, True, True)
            ds["current_redshift"] = self.near_redshift
            for attr in ["omega_lambda", "omega_matter", "hubble_constant"]:
                ds[attr] = getattr(self.cosmology, attr)
            ds["current_time"] = \
              self.cosmology.t_from_z(ds["current_redshift"])
        extra_attrs = {"data_type": "yt_light_ray"}
        field_types = dict([(field, "grid") for field in data.keys()])
        # Only return LightRay elements with non-zero density
        mask_field_units = ['K', 'cm**-3', 'g/cm**3']
        mask_field_units = [Unit(u) for u in mask_field_units]
        for f in data:
            for u in mask_field_units:
                if data[f].units.same_dimensions_as(u):
                    mask = data[f] > 0
                    if not np.any(mask):
                        raise RuntimeError(
                            "No zones along light ray with nonzero %s. "
                            "Please modify your light ray trajectory." % (f,))
                    for key in data.keys():
                        data[key] = data[key][mask]
        save_as_dataset(ds, filename, data, field_types=field_types,
                        extra_attrs=extra_attrs)

    @parallel_root_only
    def _write_light_ray_solution(self, filename, extra_info=None):
        """
        _write_light_ray_solution(filename, extra_info=None)

        Write light ray solution to a file.
        """

        mylog.info("Writing light ray solution to %s." % filename)
        f = open(filename, 'w')
        if extra_info is not None:
            for par, val in extra_info.items():
                f.write("%s = %s\n" % (par, val))
        f.write("\nSegment Redshift dl/box    Start x       y             " + \
                "z             End x         y             z            Dataset\n")
        for q, my_segment in enumerate(self.light_ray_solution):
            f.write("%04d    %.6f %.6f % .10f % .10f % .10f % .10f % .10f % .10f %s\n" % \
                    (q, my_segment['redshift'], my_segment['traversal_box_fraction'],
                     my_segment['start'][0], my_segment['start'][1], my_segment['start'][2],
                     my_segment['end'][0], my_segment['end'][1], my_segment['end'][2],
                     my_segment['filename']))
        f.close()

def _flatten_dict_list(data, exceptions=None):
    """
    _flatten_dict_list(data, exceptions=None)

    Flatten the list of dicts into one dict.
    """

    if exceptions is None: exceptions = []
    new_data = {}
    for datum in data:
        for field in [field for field in datum.keys()
                      if field not in exceptions]:
            if field not in new_data:
                new_data[field] = []
            new_data[field].extend(datum[field])
    for field in new_data:
        new_data[field] = YTArray(new_data[field])
    return new_data

def vector_length(start, end):
    """
    vector_length(start, end)

    Calculate vector length.
    """

    return np.sqrt(np.power((end - start), 2).sum())

def periodic_distance(coord1, coord2):
    """
    periodic_distance(coord1, coord2)

    Calculate length of shortest vector between to points in periodic domain.
    """
    dif = coord1 - coord2

    dim = np.ones(coord1.shape,dtype=int)
    def periodic_bind(num):
        pos = np.abs(num % dim)
        neg = np.abs(num % -dim)
        return np.min([pos,neg],axis=0)

    dif = periodic_bind(dif)
    return np.sqrt((dif * dif).sum(axis=-1))

def periodic_ray(start, end, left=None, right=None):
    """
    periodic_ray(start, end, left=None, right=None)

    Break up periodic ray into non-periodic segments.
    Accepts start and end points of periodic ray as YTArrays.
    Accepts optional left and right edges of periodic volume as YTArrays.
    Returns a list of lists of coordinates, where each element of the
    top-most list is a 2-list of start coords and end coords of the
    non-periodic ray:

    [[[x0start,y0start,z0start], [x0end, y0end, z0end]],
     [[x1start,y1start,z1start], [x1end, y1end, z1end]],
     ...,]

    """

    if left is None:
        left = np.zeros(start.shape)
    if right is None:
        right = np.ones(start.shape)
    dim = right - left

    vector = end - start
    wall = np.zeros(start.shape)
    close = np.zeros(start.shape, dtype=object)

    left_bound = vector < 0
    right_bound = vector > 0
    no_bound = vector == 0.0
    bound = vector != 0.0

    wall[left_bound] = left[left_bound]
    close[left_bound] = np.max
    wall[right_bound] = right[right_bound]
    close[right_bound] = np.min
    wall[no_bound] = np.inf
    close[no_bound] = np.min

    segments = []
    this_start = start.copy()
    this_end = end.copy()
    t = 0.0
    tolerance = 1e-6

    while t < 1.0 - tolerance:
        hit_left = (this_start <= left) & (vector < 0)
        if (hit_left).any():
            this_start[hit_left] += dim[hit_left]
            this_end[hit_left] += dim[hit_left]
        hit_right = (this_start >= right) & (vector > 0)
        if (hit_right).any():
            this_start[hit_right] -= dim[hit_right]
            this_end[hit_right] -= dim[hit_right]

        nearest = vector.unit_array * \
          np.array([close[q]([this_end[q], wall[q]]) \
                    for q in range(start.size)])
        dt = ((nearest - this_start) / vector)[bound].min()
        now = this_start + vector * dt
        close_enough = np.abs(now - nearest) / np.abs(vector.max()) < 1e-10
        now[close_enough] = nearest[close_enough]
        segments.append([np.copy(this_start), np.copy(now)])
        this_start = now.copy()
        t += dt

    return segments<|MERGE_RESOLUTION|>--- conflicted
+++ resolved
@@ -33,10 +33,7 @@
     parallel_objects, \
     parallel_root_only
 from yt.utilities.physical_constants import speed_of_light_cgs
-<<<<<<< HEAD
-=======
 from yt.data_objects.static_output import Dataset
->>>>>>> 0b78f46f
 
 class LightRay(CosmologySplice):
     """
@@ -69,21 +66,11 @@
         Default: None
     near_redshift : optional, float
         The near (lowest) redshift for a light ray containing multiple
-<<<<<<< HEAD
-        datasets.  Do not use if making a light ray from a single
-        dataset.
-        Default: None
-    far_redshift : optional, float
-        The far (highest) redshift for a light ray containing multiple
-        datasets.  Do not use if making a light ray from a single
-        dataset.
-=======
         datasets.  Do not use for simple rays.
         Default: None
     far_redshift : optional, float
         The far (highest) redshift for a light ray containing multiple
         datasets.  Do not use for simple rays.
->>>>>>> 0b78f46f
         Default: None
     use_minimum_datasets : optional, bool
         If True, the minimum number of datasets is used to connect the
@@ -408,18 +395,12 @@
         data_fields = fields[:]
         all_fields = fields[:]
         all_fields.extend(['dl', 'dredshift', 'redshift'])
-<<<<<<< HEAD
-        if get_los_velocity:
-            all_fields.extend(['velocity_x', 'velocity_y',
-                               'velocity_z', 'velocity_los', 'redshift_eff'])
-=======
         all_fields.extend(['x', 'y', 'z', 'dx', 'dy', 'dz'])
         data_fields.extend(['x', 'y', 'z', 'dx', 'dy', 'dz'])
         if use_peculiar_velocity:
             all_fields.extend(['velocity_x', 'velocity_y', 'velocity_z', 
                                'velocity_los', 'redshift_eff', 
                                'redshift_dopp'])
->>>>>>> 0b78f46f
             data_fields.extend(['velocity_x', 'velocity_y', 'velocity_z'])
 
         all_ray_storage = {}
@@ -508,12 +489,6 @@
                     sub_vel = ds.arr([sub_ray['velocity_x'],
                                       sub_ray['velocity_y'],
                                       sub_ray['velocity_z']])
-<<<<<<< HEAD
-                    # line of sight velocity is reversed relative to ray
-                    sub_data['velocity_los'].extend(-1*(np.rollaxis(sub_vel, 1) *
-                                                     line_of_sight).sum(axis=1)[asort])
-                    del sub_vel
-=======
                     # Line of sight velocity = vel_los
                     sub_vel_los = (np.rollaxis(sub_vel, 1) * \
                                    line_of_sight).sum(axis=1)
@@ -548,7 +523,6 @@
                     sub_data['redshift_dopp'].extend(redshift_dopp[asort])
                     del sub_vel, sub_vel_los, sub_vel_mag, cos_theta, \
                         redshift_dopp
->>>>>>> 0b78f46f
 
                 sub_ray.clear_data()
                 del sub_ray, asort
@@ -564,29 +538,6 @@
             sub_data['redshift'] = my_segment['redshift'] - \
               sub_data['dredshift'].cumsum() + sub_data['dredshift']
 
-<<<<<<< HEAD
-            # When velocity_los is present, add effective redshift 
-            # (redshift_eff) field by combining cosmological redshift and 
-            # doppler redshift.
-            
-            # first convert los velocities to comoving frame (ie mult. by (1+z)), 
-            # then calculate doppler redshift:
-            # 1 + redshift_dopp = sqrt((1+v/c) / (1-v/c))
-
-            # then to add cosmological redshift and doppler redshift, follow
-            # eqn 3.75 in Peacock's Cosmological Physics:
-            # 1 + z_obs = (1 + z_cosmo) * (1 + z_doppler)
-            # Alternatively, see eqn 5.49 in Peebles for a similar result.
-            if get_los_velocity:
-
-                velocity_los_cm = (1 + sub_data['redshift']) * \
-                                  sub_data['velocity_los']
-                redshift_dopp = ((1 + velocity_los_cm / speed_of_light_cgs) /
-                                (1 - velocity_los_cm / speed_of_light_cgs))**(0.5) - 1
-                sub_data['redshift_eff'] = ((1 + redshift_dopp) * \
-                                           (1 + sub_data['redshift'])) - 1
-                del velocity_los_cm, redshift_dopp
-=======
             # When using the peculiar velocity, create effective redshift 
             # (redshift_eff) field combining cosmological redshift and 
             # doppler redshift.
@@ -598,7 +549,6 @@
             if use_peculiar_velocity:
                sub_data['redshift_eff'] = ((1 + sub_data['redshift_dopp']) * \
                                             (1 + sub_data['redshift'])) - 1
->>>>>>> 0b78f46f
 
             # Remove empty lixels.
             sub_dl_nonzero = sub_data['dl'].nonzero()
