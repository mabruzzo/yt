"""
halo_mass_function - Halo Mass Function and supporting functions.



"""

#-----------------------------------------------------------------------------
# Copyright (c) 2013, yt Development Team.
#
# Distributed under the terms of the Modified BSD License.
#
# The full license is in the file COPYING.txt, distributed with this software.
#-----------------------------------------------------------------------------

import numpy as np
import math, time

from yt.funcs import *
from yt.utilities.parallel_tools.parallel_analysis_interface import \
    ParallelDummy, \
    ParallelAnalysisInterface, \
    parallel_blocking_call
from yt.utilities.physical_ratios import \
    rho_crit_g_cm3_h2
from yt.utilities.logger import ytLogger as mylog

class HaloMassFcn(ParallelAnalysisInterface):
    r"""
    Initalize a HaloMassFcn object to analyze the distribution of halos as 
    a function of mass.  A mass function can be created for a set of 
    simulated halos, an analytic fit to can be created for a redshift and 
    set of cosmological parameters, or both can be created.

    Provided with a halo dataset object, this will make a the mass function 
    for simulated halos.  Prodiving a simulation dataset will set as many 
    of the cosmological parameters as possible for the creation of the 
    analytic mass function.

    The HaloMassFcn object has arrays hanging off of it containing the mass
    function information.

    masses_sim : Array 
        Halo masses from simulated halos. Units: M_solar.
    n_cumulative_sim : Array
        Number density of halos with mass greater than the corresponding 
        mass in masses_sim (simulated). Units: comoving Mpc^-3
    masses_analytic : Array
        Masses used for the generation of the analytic mass function, Units:
        M_solar.
    n_cumulative_analytic : Array
        Number density of halos with mass greater then the corresponding
        mass in masses_analytic (analytic). Units: comoving Mpc^-3
    dndM_dM_analytic : Array
        Differential number density of halos, (dn/dM)*dM (analytic).

    The HaloMassFcn object also has a convenience function write_out() that
    will write out the data to disk.

    Creating a HaloMassFcn object with no arguments will produce an analytic
    mass function at redshift = 0 using default cosmolocigal values.

    Parameters
    ----------
    simulation_ds : Simulation dataset object
        The loaded simulation dataset, used to set cosmological paramters.
        Default : None.
    halos_ds : Halo dataset object
        The halos from a simulation to be used for creation of the 
        halo mass function in the simulation.
        Default : None.
    make_analytic : bool 
        Whether or not to calculate the analytic mass function to go with 
        the simulated halo mass function.  Automatically set to true if a 
        simulation dataset is provided.
        Default : True.
    omega_matter0 : float
        The fraction of the universe made up of matter (dark and baryonic). 
        Default : 0.2726.
    omega_lambda0 : float
        The fraction of the universe made up of dark energy. 
        Default : 0.7274.
    omega_baryon0  : float 
        The fraction of the universe made up of baryonic matter. This is not 
        always stored in the datset and should be checked by hand.
        Default : 0.0456.
    hubble0 : float 
        The expansion rate of the universe in units of 100 km/s/Mpc. 
        Default : 0.704.
    sigma8 : float 
        The amplitude of the linear power spectrum at z=0 as specified by 
        the rms amplitude of mass-fluctuations in a top-hat sphere of radius 
        8 Mpc/h. This is not always stored in the datset and should be 
        checked by hand.
        Default : 0.86.
    primoridal_index : float 
        This is the index of the mass power spectrum before modification by 
        the transfer function. A value of 1 corresponds to the scale-free 
        primordial spectrum. This is not always stored in the datset and 
        should be checked by hand.
        Default : 1.0.
    this_redshift : float 
        The current redshift. 
        Default : 0.
    log_mass_min : float 
        The log10 of the mass of the minimum of the halo mass range. This is
        set automatically by the range of halo masses if a simulated halo 
        dataset is provided. If a halo dataset if not provided and no value
        is specified, it will be set to 5. Units: M_solar
        Default : None.
    log_mass_max : float 
        The log10 of the mass of the maximum of the halo mass range. This is
        set automatically by the range of halo masses if a simulated halo 
        dataset is provided. If a halo dataset if not provided and no value
        is specified, it will be set to 16. Units: M_solar
        Default : None.
    num_sigma_bins : float
        The number of bins (points) to use for the calculation of the 
        analytic mass function. 
        Default : 360.
    fitting_function : int
        Which fitting function to use. 1 = Press-Schechter, 2 = Jenkins, 
        3 = Sheth-Tormen, 4 = Warren, 5 = Tinker
        Default : 4.

    Examples
    --------

    This creates the halo mass function for a halo dataset from a simulation
    and the analytic mass function at the same redshift as the dataset,
    using as many cosmological parameters as can be pulled from the dataset.

    >>> halos_ds = load("rockstar_halos/halo_0.0.bin")
    >>> hmf = HaloMassFcn(halos_ds=halos_ds)
    >>> plt.loglog(hmf.masses_sim, hmf.n_cumulative_sim)
    >>> plt.loglog(hmf.masses_analytic, hmf.n_cumulative_analytic)
    >>> plt.savefig("mass_function.png")

    This creates only the analytic halo mass function for a simulation
    dataset, with default values for cosmological paramters not stored in 
    the dataset.

    >>> ds = load("enzo_tiny_cosmology/DD0046/DD0046")
    >>> hmf = HaloMassFcn(ds=ds)
    >>> plt.loglog(hmf.masses_analytic, hmf.n_cumulative_analytic)
    >>> plt.savefig("mass_function.png")
    
    This creates the analytic mass function for an arbitrary set of 
    cosmological parameters, with neither a simulation nor halo dataset.

    >>> hmf = HaloMassFcn(omega_baryon0=0.05, omega_matter0=0.27, 
                          omega_lambda0=0.73, hubble0=0.7, this_redshift=10,
                          log_mass_min=5, log_mass_max=9)
    >>> plt.loglog(hmf.masses_analytic, hmf.n_cumulative_analytic)
    >>> plt.savefig("mass_function.png")
    """
<<<<<<< HEAD
    def __init__(self, simulation_ds=None, halos_ds=None, make_analytic=True, 
    omega_matter0=0.2726, omega_lambda0=0.7274, omega_baryon0=0.0456, hubble0=0.704, 
    sigma8=0.86, primordial_index=1.0, this_redshift=0, log_mass_min=None, 
    log_mass_max=None, num_sigma_bins=360, fitting_function=4):
        ParallelAnalysisInterface.__init__(self)
        self.simulation_ds = simulation_ds
        self.halos_ds = halos_ds
=======
    Initalize a HaloMassFcn object to analyze the distribution of haloes
    as a function of mass.
    :param halo_file (str): The filename of the output of the Halo Profiler.
    Default=None.
    :param omega_matter0 (float): The fraction of the universe made up of
    matter (dark and baryonic). Default=None.
    :param omega_lambda0 (float): The fraction of the universe made up of
    dark energy. Default=None.
    :param omega_baryon0 (float): The fraction of the universe made up of
    ordinary baryonic matter. This should match the value
    used to create the initial conditions, using 'inits'. This is 
    *not* stored in the enzo datset so it must be checked by hand.
    Default=0.05.
    :param hubble0 (float): The expansion rate of the universe in units of
    100 km/s/Mpc. Default=None.
    :param sigma8input (float): The amplitude of the linear power
    spectrum at z=0 as specified by the rms amplitude of mass-fluctuations
    in a top-hat sphere of radius 8 Mpc/h. This should match the value
    used to create the initial conditions, using 'inits'. This is 
    *not* stored in the enzo datset so it must be checked by hand.
    Default=0.86.
    :param primoridal_index (float): This is the index of the mass power
    spectrum before modification by the transfer function. A value of 1
    corresponds to the scale-free primordial spectrum. This should match
    the value used to make the initial conditions using 'inits'. This is 
    *not* stored in the enzo datset so it must be checked by hand.
    Default=1.0.
    :param this_redshift (float): The current redshift. Default=None.
    :param log_mass_min (float): The log10 of the mass of the minimum of the
    halo mass range. Default=None.
    :param log_mass_max (float): The log10 of the mass of the maximum of the
    halo mass range. Default=None.
    :param num_sigma_bins (float): The number of bins (points) to use for
    the calculations and generated fit. Default=360.
    :param fitting_function (int): Which fitting function to use.
    1 = Press-schechter, 2 = Jenkins, 3 = Sheth-Tormen, 4 = Warren fit
    5 = Tinker
    Default=4.
    :param mass_column (int): The column of halo_file that contains the
    masses of the haloes. Default=4.
    """
    def __init__(self, ds, halo_file=None, omega_matter0=None, omega_lambda0=None,
    omega_baryon0=0.05, hubble0=None, sigma8input=0.86, primordial_index=1.0,
    this_redshift=None, log_mass_min=None, log_mass_max=None, num_sigma_bins=360,
    fitting_function=4, mass_column=5):
        ParallelAnalysisInterface.__init__(self)
        self.ds = ds
        self.halo_file = halo_file
>>>>>>> 507f7073
        self.omega_matter0 = omega_matter0
        self.omega_lambda0 = omega_lambda0
        self.omega_baryon0 = omega_baryon0
        self.hubble0 = hubble0
        self.sigma8 = sigma8
        self.primordial_index = primordial_index
        self.this_redshift = this_redshift
        self.log_mass_min = log_mass_min
        self.log_mass_max = log_mass_max
        self.num_sigma_bins = num_sigma_bins
        self.fitting_function = fitting_function
<<<<<<< HEAD
        self.make_analytic = make_analytic
        self.make_simulated = False
        """
        If we want to make an analytic mass function, grab what we can from either the 
        halo file or the data set, and make sure that the user supplied everything else
        that is needed.
        """
        # If we don't have any datasets, make the analytic function with user values
        if simulation_ds is None and halos_ds is None:
            # Set a reasonable mass min and max if none were provided
            if log_mass_min is None:
                self.log_mass_min = 5
            if log_mass_max is None:
                self.log_mass_max = 16

        # If we're making the analytic function...
        if self.make_analytic == True:
            # Try to set cosmological parameters from the simulation dataset
            if simulation_ds is not None:
                self.omega_matter0 = self.simulation_ds.omega_matter
                self.omega_lambda0 = self.simulation_ds.omega_lambda
                self.hubble0 = self.simulation_ds.hubble_constant
                self.this_redshift = self.simulation_ds.current_redshift
                # Set a reasonable mass min and max if none were provided
                if log_mass_min is None:
                    self.log_mass_min = 5
                if log_mass_max is None:
                    self.log_mass_max = 16
            # If we have a halo dataset but not a simulation dataset, use that instead
            if simulation_ds is None and halos_ds is not None:
                self.omega_matter0 = self.halos_ds.omega_matter
                self.omega_lambda0 = self.halos_ds.omega_lambda
                self.hubble0 = self.halos_ds.hubble_constant
                self.this_redshift = self.halos_ds.current_redshift
                # If the user didn't specify mass min and max, set them from the halos
                if log_mass_min is None:
                    self.set_mass_from_halos("min_mass")
                if log_mass_max is None:
                    self.set_mass_from_halos("max_mass")
            # Do the calculations.
            self.sigmaM()
            self.dndm()
            # Return the mass array in M_solar rather than M_solar/h
            self.masses_analytic = YTArray(self.masses_analytic/self.hubble0, "Msun")
            # The halo arrays will already have yt units, but the analytic forms do 
            # not. If a dataset has been provided, use that to give them units. At the
            # same time, convert to comoving (Mpc)^-3
            if simulation_ds is not None:
                self.n_cumulative_analytic = simulation_ds.arr(self.n_cumulative_analytic, 
                                                          "(Mpccm)**(-3)")
            elif halos_ds is not None:
                self.n_cumulative_analytic = halos_ds.arr(self.n_cumulative_analytic, 
                                                          "(Mpccm)**(-3)")
            else:
                from yt.units.unit_registry import UnitRegistry
                from yt.units.dimensions import length
                hmf_registry = UnitRegistry()
                for my_unit in ["m", "pc", "AU", "au"]:
                    new_unit = "%scm" % my_unit
                    hmf_registry.add(new_unit, 
                                     hmf_registry.lut[my_unit][0] / 
                                     (1 + self.this_redshift),
                                     length, "\\rm{%s}/(1+z)" % my_unit)                         
                self.n_cumulative_analytic = YTArray(self.n_cumulative_analytic, 
                                                     "(Mpccm)**(-3)", 
                                                     registry=hmf_registry) 


        """
        If a halo file has been supplied, make a mass function for the simulated halos.
        """
        if halos_ds is not None:
            # Used to check if a simulated halo mass funciton exists to write out
            self.make_simulated=True
            # Calculate the simulated halo mass function
            self.create_sim_hmf()
=======
        self.mass_column = mass_column
        
        # Determine the run mode.
        if halo_file is None:
            # We are hand-picking our various cosmological parameters
            self.mode = 'single'
        else:
            # Make the fit using the same cosmological parameters as the dataset.
            self.mode = 'haloes'
            self.omega_matter0 = self.ds.omega_matter
            self.omega_lambda0 = self.ds.omega_lambda
            self.hubble0 = self.ds.hubble_constant
            self.this_redshift = self.ds.current_redshift
            self.read_haloes()
            if self.log_mass_min == None:
                self.log_mass_min = math.log10(min(self.haloes))
            if self.log_mass_max == None:
                self.log_mass_max = math.log10(max(self.haloes))

        # Input error check.
        if self.mode == 'single':
            if omega_matter0 == None or omega_lambda0 == None or \
            hubble0 == None or this_redshift == None or log_mass_min == None or\
            log_mass_max == None:
                mylog.error("All of these parameters need to be set:")
                mylog.error("[omega_matter0, omega_lambda0, \
                hubble0, this_redshift, log_mass_min, log_mass_max]")
                mylog.error("[%s,%s,%s,%s,%s,%s]" % (omega_matter0,\
                omega_lambda0, hubble0, this_redshift,\
                log_mass_min, log_mass_max))
                return None
        
        # Poke the user to make sure they're doing it right.
        mylog.info(
        """
        Please make sure these are the correct values! They are
        not stored in enzo datasets, so must be entered by hand.
        sigma8input=%f primordial_index=%f omega_baryon0=%f
        """ % (self.sigma8input, self.primordial_index, self.omega_baryon0))
        
        # Do the calculations.
        self.sigmaM()
        self.dndm()
        
        if self.mode == 'haloes':
            self.bin_haloes()
>>>>>>> 507f7073

    """
    If we're making an analytic fit and have a halo dataset, but don't have log_mass_min 
    or log_mass_max from the user, set it from the range of halo masses.
    """
    def set_mass_from_halos(self, which_limit):
        data_source = self.halos_ds.all_data()
        if which_limit is "min_mass":
            self.log_mass_min = int(np.log10(np.amin(data_source['ParticleMassMsun'])))
        if which_limit is "max_mass":
            self.log_mass_max = int(np.log10(np.amax(data_source['ParticleMassMsun'])))+1
    
    """
    Here's where we create the halo mass functions from simulated halos
    """
    def create_sim_hmf(self):
        data_source = self.halos_ds.all_data()
        # We're going to use indices to count the number of halos above a given mass
        masses_sim = np.sort(data_source['ParticleMassMsun'])
        # Determine the size of the simulation volume in comoving Mpc**3
        sim_volume = self.halos_ds.domain_width.in_units('Mpccm').prod()
        n_cumulative_sim = np.arange(len(masses_sim),0,-1)
        # We don't want repeated halo masses, and the unique indices tell us which values 
        # correspond to distinct halo masses.
        self.masses_sim, unique_indices = np.unique(masses_sim, return_index=True)
        # Now make this an actual number density of halos as a function of mass.
        self.n_cumulative_sim = n_cumulative_sim[unique_indices]/sim_volume
        # masses_sim and n_cumulative_sim are now set, but remember that the log10 quantities
        # are what is usually plotted for a halo mass function.

    def write_out(self, prefix='HMF', analytic=True, simulated=True):
        """
        Writes out the halo mass functions to file(s) with prefix *prefix*.
        """
        # First the analytic file, check that analytic fit exists and was requested
        if analytic:
            if self.make_analytic:
                fitname = prefix + '-analytic.dat'
                fp = self.comm.write_on_root(fitname)
                line = \
                """#Columns:
#1. mass (M_solar)
#2. cumulative number density of halos (comoving (Mpc/h)^3)
#3. (dn/dM)*dM (differential number density of halos, per Mpc^3 (NOT h^3/Mpc^3)
"""
                fp.write(line)
                for i in xrange(self.masses_analytic.size - 1):
                    line = "%e\t%e\t%e\n" % (self.masses_analytic[i],
                    self.n_cumulative_analytic[i], 
                    self.dndM_dM_analytic[i])
                    fp.write(line)
                fp.close()
            # If the analytic halo mass function wasn't created, warn the user
            else:
                mylog.warning("The analytic halo mass function was not created and cannot be written \
out! Specify its creation with HaloMassFcn(make_analytic=True, other_args) \
when creating the HaloMassFcn object.")
        # Write out the simulated mass fucntion if it exists and was requested
        if simulated:
            if self.make_simulated:
                haloname = prefix + '-simulated.dat'
                fp = self.comm.write_on_root(haloname)
                line = \
                """#Columns:
#1. mass (M_solar)
#2. cumulative number density of halos (comoving (Mpc/h)^3)
"""
                fp.write(line)
<<<<<<< HEAD
                for i in xrange(self.masses_sim.size - 1):
                    line = "%e\t%e\n" % (self.masses_sim[i], 
                    self.n_cumulative_sim[i])
                    fp.write(line)
                fp.close()
            # If the simulated halo mass function wasn't created, warn the user
            else:
                mylog.warning("The simulated halo mass function was not created and cannot be written \
out! Specify its creation by providing a loaded halo dataset with \
HaloMassFcn(ds_halos=loaded_halo_dataset, other_args) when creating \
the HaloMassFcn object.")
=======
            fp.close()
        
    def read_haloes(self):
        """
        Read in the virial masses of the haloes.
        """
        mylog.info("Reading halo masses from %s" % self.halo_file)
        f = open(self.halo_file,'r')
        line = f.readline()
        if line == "":
            self.haloes = np.array([])
            return
        while line[0] == '#':
            line = f.readline()
        self.haloes = []
        while line:
            line = line.split()
            mass = float(line[self.mass_column])
            if mass > 0:
                self.haloes.append(float(line[self.mass_column]))
            line = f.readline()
        f.close()
        self.haloes = np.array(self.haloes)

    def bin_haloes(self):
        """
        With the list of virial masses, find the halo mass function.
        """
        bins = np.logspace(self.log_mass_min,
            self.log_mass_max,self.num_sigma_bins)
        avgs = (bins[1:]+bins[:-1])/2.
        dis, bins = np.histogram(self.haloes,bins)
        # add right to left
        for i,b in enumerate(dis):
            dis[self.num_sigma_bins-i-3] += dis[self.num_sigma_bins-i-2]
            if i == (self.num_sigma_bins - 3): break

        self.dis = dis  / (self.ds.domain_width * self.ds.units["mpccm"]).prod()
>>>>>>> 507f7073

    def sigmaM(self):
        """
         Written by BWO, 2006 (updated 25 January 2007).
         Converted to Python by Stephen Skory December 2009.

         This routine takes in cosmological parameters and creates a file (array) with
         sigma(M) in it, which is necessary for various press-schechter type
         stuff.  In principle one can calculate it ahead of time, but it's far,
         far faster in the long run to calculate your sigma(M) ahead of time.
        
         Inputs: cosmology, user must set parameters
        
         Outputs: four columns of data containing the following information:

         1) mass (Msolar/h)
         2) sigma (normalized) using Msun/h as the input
         
         The arrays output are used later.
        """
        
        # Set up the transfer function object.
        self.TF = TransferFunction(self.omega_matter0, self.omega_baryon0, 0.0, 0,
            self.omega_lambda0, self.hubble0, self.this_redshift);

        if self.TF.qwarn:
            mylog.error("You should probably fix your cosmology parameters!")

        # output arrays
        # 1) mass (M_solar/h), changed to M_solar/h at output
        self.masses_analytic = np.empty(self.num_sigma_bins, dtype='float64')
        # 2) sigma(M, z=0, where mass is in Msun/h)
        self.sigmaarray = np.empty(self.num_sigma_bins, dtype='float64')

        # get sigma_8 normalization
        R = 8.0;  # in units of Mpc/h (comoving)

        sigma8_unnorm = math.sqrt(self.sigma_squared_of_R(R));
        sigma_normalization = self.sigma8 / sigma8_unnorm;

        # rho0 in units of h^2 Msolar/Mpc^3
        rho0 = YTQuantity(self.omega_matter0 * rho_crit_g_cm3_h2 * self.hubble0**2,
                          'g/cm**3').in_units('Msun/Mpc**3')
        rho0 = rho0.value.item()       

        # spacing in mass of our sigma calculation
        dm = (float(self.log_mass_max) - self.log_mass_min)/self.num_sigma_bins;

        """
         loop over the total number of sigma_bins the user has requested. 
         For each bin, calculate mass and equivalent radius, and call
         sigma_squared_of_R to get the sigma(R) (equivalent to sigma(M)),
         normalize by user-specified sigma_8, and then write out.
        """
        for i in xrange(self.num_sigma_bins):
    
            # thislogmass is in units of Msolar, NOT Msolar/h
            thislogmass = self.log_mass_min +  i*dm
    
            # mass in units of h^-1 Msolar
            thismass = math.pow(10.0, thislogmass) * self.hubble0; 
    
            # radius is in units of h^-1 Mpc (comoving)
            thisradius = math.pow( 3.0*thismass / 4.0 / math.pi / rho0, 1.0/3.0 );
    
            R = thisradius; # h^-1 Mpc (comoving)
    
            self.masses_analytic[i] = thismass;  # Msun/h
    
            # get normalized sigma(R)
            self.sigmaarray[i] = math.sqrt(self.sigma_squared_of_R(R)) * sigma_normalization;
            # All done!

    def dndm(self):
        # constants - set these before calling any functions!
        # rho0 in units of h^2 Msolar/Mpc^3
        rho0 = YTQuantity(self.omega_matter0 * rho_crit_g_cm3_h2 * self.hubble0**2, 
                          'g/cm**3').in_units('Msun/Mpc**3')
        rho0 = rho0.value.item()

        self.delta_c0 = 1.69;  # critical density for turnaround (Press-Schechter)
        
        n_cumulative_analytic = 0.0;  # keep track of cumulative number density
        
        # Loop over masses, going BACKWARD, and calculate dn/dm as well as the 
        # cumulative mass function.
        
        # output arrays
        # 5) (dn/dM)*dM (differential number density of halos, per Mpc^3 (NOT h^3/Mpc^3)
        self.dndM_dM_analytic = np.empty(self.num_sigma_bins, dtype='float64')
        # 6) cumulative number density of halos (per Mpc^3, NOT h^3/Mpc^3)
        self.n_cumulative_analytic = np.zeros(self.num_sigma_bins, dtype='float64')
        
        for j in xrange(self.num_sigma_bins - 1):
            i = (self.num_sigma_bins - 2) - j
        
            thissigma = self.sigmaof_M_z(i, self.this_redshift);
            nextsigma = self.sigmaof_M_z(i+1, self.this_redshift);
            
            # calc dsigmadm - has units of h (since masses_analytic has units of h^-1)
            dsigmadm = (nextsigma-thissigma) / (self.masses_analytic[i+1] - self.masses_analytic[i]);

            # calculate dn(M,z) (dn/dM * dM)
            # this has units of h^3 since rho0 has units of h^2, dsigmadm
            # has units of h, and masses_analytic has units of h^-1
            dndM_dM_analytic = -1.0 / thissigma * dsigmadm * rho0 / self.masses_analytic[i] * \
            self.multiplicityfunction(thissigma)*(self.masses_analytic[i+1] - self.masses_analytic[i]);

            # scale by h^3 to get rid of all factors of h
            dndM_dM_analytic *= math.pow(self.hubble0, 3.0);
            
            # keep track of cumulative number density
            if dndM_dM_analytic > 1.0e-20:
                n_cumulative_analytic += dndM_dM_analytic;
            
            # Store this.
            self.n_cumulative_analytic[i] = n_cumulative_analytic
            self.dndM_dM_analytic[i] = dndM_dM_analytic
        

    def sigma_squared_of_R(self, R):
        """
        /* calculates sigma^2(R).  This is the routine where the magic happens (or
           whatever it is that we do here).  Integrates the sigma_squared_integrand
           parameter from R to infinity.  Calls GSL (gnu scientific library) to do
           the actual integration.  
        
           Note that R is in h^-1 Mpc (comoving)
        */
        """
        self.R = R
        result = integrate_inf(self.sigma_squared_integrand)

        sigmasquaredofR = result / 2.0 / math.pi / math.pi

        return sigmasquaredofR;

    def sigma_squared_integrand(self, k):
        """
        /* integrand for integral to get sigma^2(R). */
        """

        Rcom = self.R;  # this is R in comoving Mpc/h

        f = k*k*self.PofK(k)*np.power( abs(self.WofK(Rcom,k)), 2.0);

        return f

    def PofK(self, k):
        """
        /* returns power spectrum as a function of wavenumber k */
        """

        thisPofK = np.power(k, self.primordial_index) * np.power( self.TofK(k), 2.0);

        return thisPofK;

    def TofK(self, k):
        """
        /* returns transfer function as a function of wavenumber k. */
        """
        
        thisTofK = self.TF.TFmdm_onek_hmpc(k);

        return thisTofK;

    def WofK(self, R, k):
        """
        returns W(k), which is the fourier transform of the top-hat function.
        """

        x = R*k;

        thisWofK = 3.0 * ( np.sin(x) - x*np.cos(x) ) / (x*x*x);

        return thisWofK;

    def multiplicityfunction(self, sigma):
        """
        /* Multiplicity function - this is where the various fitting functions/analytic 
        theories are different.  The various places where I found these fitting functions
        are listed below.  */
        """
        
        nu = self.delta_c0 / sigma;
        
        if self.fitting_function==1:
            # Press-Schechter (This form from Jenkins et al. 2001, MNRAS 321, 372-384, eqtn. 5)
            thismult = math.sqrt(2.0/math.pi) * nu * math.exp(-0.5*nu*nu);
        
        elif self.fitting_function==2:
            # Jenkins et al. 2001, MNRAS 321, 372-384, eqtn. 9
            thismult = 0.315 * math.exp( -1.0 * math.pow( abs( math.log(1.0/sigma) + 0.61), 3.8 ) );
        
        elif self.fitting_function==3:
            # Sheth-Tormen 1999, eqtn 10, using expression from Jenkins et al. 2001, eqtn. 7
            A=0.3222;
            a=0.707;
            p=0.3;
            thismult = A*math.sqrt(2.0*a/math.pi)*(1.0+ math.pow( 1.0/(nu*nu*a), p) )*\
            nu * math.exp(-0.5*a*nu*nu);
        
        elif self.fitting_function==4:
            # LANL fitting function - Warren et al. 2005, astro-ph/0506395, eqtn. 5 
            A=0.7234; 
            a=1.625; 
            b=0.2538; 
            c=1.1982;
            thismult = A*( math.pow(sigma, -1.0*a) + b)*math.exp(-1.0*c / sigma / sigma );

        elif self.fitting_function==5:
            # Tinker et al. 2008, eqn 3, \Delta=300 # \Delta=200
            A = 0.2 #0.186
            a = 1.52 #1.47
            b = 2.25 #2.57
            c = 1.27 #1.19
            thismult = A * ( math.pow((sigma / b), -a) + 1) * \
                math.exp(-1 * c / sigma / sigma)
        
        else:
            mylog.error("Don't understand this.  Fitting function requested is %d\n",
            self.fitting_function)
            return None
        
        return thismult

    def sigmaof_M_z(self, sigmabin, redshift):
        """
        /* sigma(M, z) */
        """
        
        thissigma = self.Dofz(redshift) * self.sigmaarray[sigmabin];
        
        return thissigma;

    def Dofz(self, redshift):
        """
        /* Growth function */
        """

        thisDofz = self.gofz(redshift) / self.gofz(0.0) / (1.0+redshift);

        return thisDofz;


    def gofz(self, redshift):
        """
        /* g(z) - I don't think this has any other name*/
        """

        thisgofz = 2.5 * self.omega_matter_of_z(redshift) / \
        ( math.pow( self.omega_matter_of_z(redshift), 4.0/7.0 ) - \
          self.omega_lambda_of_z(redshift) + \
          ( (1.0 + self.omega_matter_of_z(redshift) / 2.0) * \
          (1.0 + self.omega_lambda_of_z(redshift) / 70.0) ))

        return thisgofz;


    def omega_matter_of_z(self,redshift):
        """
        /* Omega matter as a function of redshift */
        """
        
        thisomofz = self.omega_matter0 * math.pow( 1.0+redshift, 3.0) / \
            math.pow( self.Eofz(redshift), 2.0 );
        
        return thisomofz;

    def omega_lambda_of_z(self,redshift):
        """
        /* Omega lambda as a function of redshift */
        """

        thisolofz = self.omega_lambda0 / math.pow( self.Eofz(redshift), 2.0 )

        return thisolofz;

    def Eofz(self, redshift):
        """
        /* E(z) - I don't think this has any other name */
        """
        thiseofz = math.sqrt( self.omega_lambda0 \
            + (1.0 - self.omega_lambda0 - self.omega_matter0)*math.pow( 1.0+redshift, 2.0) \
            + self.omega_matter0 * math.pow( 1.0+redshift, 3.0)  );

        return thiseofz;


""" 
/* Fitting Formulae for CDM + Baryon + Massive Neutrino (MDM) cosmologies. */
/* Daniel J. Eisenstein & Wayne Hu, Institute for Advanced Study */

/* There are two primary routines here, one to set the cosmology, the
other to construct the transfer function for a single wavenumber k. 
You should call the former once (per cosmology) and the latter as 
many times as you want. */

/* TFmdm_set_cosm() -- User passes all the cosmological parameters as
	arguments; the routine sets up all of the scalar quantites needed 
	computation of the fitting formula.  The input parameters are: 
	1) omega_matter -- Density of CDM, baryons, and massive neutrinos,
				in units of the critical density. 
	2) omega_baryon -- Density of baryons, in units of critical. 
	3) omega_hdm    -- Density of massive neutrinos, in units of critical 
	4) degen_hdm    -- (Int) Number of degenerate massive neutrino species 
	5) omega_lambda -- Cosmological constant 
	6) hubble       -- Hubble constant, in units of 100 km/s/Mpc 
	7) redshift     -- The redshift at which to evaluate */

/* TFmdm_onek_mpc() -- User passes a single wavenumber, in units of Mpc^-1.
	Routine returns the transfer function from the Eisenstein & Hu
	fitting formula, based on the cosmology currently held in the 
	internal variables.  The routine returns T_cb (the CDM+Baryon
	density-weighted transfer function), although T_cbn (the CDM+
	Baryon+Neutrino density-weighted transfer function) is stored
	in the global variable tf_cbnu. */

/* We also supply TFmdm_onek_hmpc(), which is identical to the previous
	routine, but takes the wavenumber in units of h Mpc^-1. */

/* We hold the internal scalar quantities in global variables, so that
the user may access them in an external program, via "extern" declarations. */

/* Please note that all internal length scales are in Mpc, not h^-1 Mpc! */
"""

class TransferFunction(object):
    """
    /* This routine takes cosmological parameters and a redshift and sets up
    all the internal scalar quantities needed to compute the transfer function. */
    /* INPUT: omega_matter -- Density of CDM, baryons, and massive neutrinos,
                    in units of the critical density. */
    /* 	  omega_baryon -- Density of baryons, in units of critical. */
    /* 	  omega_hdm    -- Density of massive neutrinos, in units of critical */
    /* 	  degen_hdm    -- (Int) Number of degenerate massive neutrino species */
    /*        omega_lambda -- Cosmological constant */
    /* 	  hubble       -- Hubble constant, in units of 100 km/s/Mpc */
    /*        redshift     -- The redshift at which to evaluate */
    /* OUTPUT: Returns 0 if all is well, 1 if a warning was issued.  Otherwise,
        sets many global variables for use in TFmdm_onek_mpc() */
    """
    def __init__(self, omega_matter, omega_baryon, omega_hdm,
	    degen_hdm, omega_lambda, hubble, redshift):
        self.qwarn = 0;
        self.theta_cmb = 2.728/2.7 # Assuming T_cmb = 2.728 K
    
        # Look for strange input
        if (omega_baryon<0.0):
            mylog.error("TFmdm_set_cosm(): Negative omega_baryon set to trace amount.\n")
            self.qwarn = 1
        if (omega_hdm<0.0):
            mylog.error("TFmdm_set_cosm(): Negative omega_hdm set to trace amount.\n")
            self.qwarn = 1;
        if (hubble<=0.0):
            mylog.error("TFmdm_set_cosm(): Negative Hubble constant illegal.\n")
            return None
        elif (hubble>2.0):
            mylog.error("TFmdm_set_cosm(): Hubble constant should be in units of 100 km/s/Mpc.\n");
            self.qwarn = 1;
        if (redshift<=-1.0):
            mylog.error("TFmdm_set_cosm(): Redshift < -1 is illegal.\n");
            return None
        elif (redshift>99.0):
            mylog.error("TFmdm_set_cosm(): Large redshift entered.  TF may be inaccurate.\n");
            self.qwarn = 1;

        if (degen_hdm<1): degen_hdm=1;
        self.num_degen_hdm = degen_hdm;	
        # Have to save this for TFmdm_onek_mpc()
        # This routine would crash if baryons or neutrinos were zero,
        # so don't allow that.
        if (omega_baryon<=0): omega_baryon=1e-5;
        if (omega_hdm<=0): omega_hdm=1e-5;
    
        self.omega_curv = 1.0-omega_matter-omega_lambda;
        self.omhh = omega_matter*SQR(hubble);
        self.obhh = omega_baryon*SQR(hubble);
        self.onhh = omega_hdm*SQR(hubble);
        self.f_baryon = omega_baryon/omega_matter;
        self.f_hdm = omega_hdm/omega_matter;
        self.f_cdm = 1.0-self.f_baryon-self.f_hdm;
        self.f_cb = self.f_cdm+self.f_baryon;
        self.f_bnu = self.f_baryon+self.f_hdm;
    
        # Compute the equality scale.
        self.z_equality = 25000.0*self.omhh/SQR(SQR(self.theta_cmb)) # Actually 1+z_eq
        self.k_equality = 0.0746*self.omhh/SQR(self.theta_cmb);
    
        # Compute the drag epoch and sound horizon
        z_drag_b1 = 0.313*math.pow(self.omhh,-0.419)*(1+0.607*math.pow(self.omhh,0.674));
        z_drag_b2 = 0.238*math.pow(self.omhh,0.223);
        self.z_drag = 1291*math.pow(self.omhh,0.251)/(1.0+0.659*math.pow(self.omhh,0.828))* \
            (1.0+z_drag_b1*math.pow(self.obhh,z_drag_b2));
        self.y_drag = self.z_equality/(1.0+self.z_drag);
    
        self.sound_horizon_fit = 44.5*math.log(9.83/self.omhh)/math.sqrt(1.0+10.0*math.pow(self.obhh,0.75));
    
        # Set up for the free-streaming & infall growth function 
        self.p_c = 0.25*(5.0-math.sqrt(1+24.0*self.f_cdm));
        self.p_cb = 0.25*(5.0-math.sqrt(1+24.0*self.f_cb));
    
        omega_denom = omega_lambda+SQR(1.0+redshift)*(self.omega_curv+\
                omega_matter*(1.0+redshift));
        self.omega_lambda_z = omega_lambda/omega_denom;
        self.omega_matter_z = omega_matter*SQR(1.0+redshift)*(1.0+redshift)/omega_denom;
        self.growth_k0 = self.z_equality/(1.0+redshift)*2.5*self.omega_matter_z/ \
            (math.pow(self.omega_matter_z,4.0/7.0)-self.omega_lambda_z+ \
            (1.0+self.omega_matter_z/2.0)*(1.0+self.omega_lambda_z/70.0));
        self.growth_to_z0 = self.z_equality*2.5*omega_matter/(math.pow(omega_matter,4.0/7.0) \
            -omega_lambda + (1.0+omega_matter/2.0)*(1.0+omega_lambda/70.0));
        self.growth_to_z0 = self.growth_k0/self.growth_to_z0;	
        
        # Compute small-scale suppression
        self.alpha_nu = self.f_cdm/self.f_cb*(5.0-2.*(self.p_c+self.p_cb))/(5.-4.*self.p_cb)* \
        math.pow(1+self.y_drag,self.p_cb-self.p_c)* \
        (1+self.f_bnu*(-0.553+0.126*self.f_bnu*self.f_bnu))/ \
        (1-0.193*math.sqrt(self.f_hdm*self.num_degen_hdm)+0.169*self.f_hdm*math.pow(self.num_degen_hdm,0.2))* \
        (1+(self.p_c-self.p_cb)/2*(1+1/(3.-4.*self.p_c)/(7.-4.*self.p_cb))/(1+self.y_drag));
        self.alpha_gamma = math.sqrt(self.alpha_nu);
        self.beta_c = 1/(1-0.949*self.f_bnu);
        # Done setting scalar variables
        self.hhubble = hubble # Need to pass Hubble constant to TFmdm_onek_hmpc()
        

    def TFmdm_onek_mpc(self,  kk):
        """
        /* Given a wavenumber in Mpc^-1, return the transfer function for the
        cosmology held in the global variables. */
        /* Input: kk -- Wavenumber in Mpc^-1 */
        /* Output: The following are set as global variables:
            growth_cb -- the transfer function for density-weighted
                    CDM + Baryon perturbations. 
            growth_cbnu -- the transfer function for density-weighted
                    CDM + Baryon + Massive Neutrino perturbations. */
        /* The function returns growth_cb */
        """
    
        self.qq = kk/self.omhh*SQR(self.theta_cmb);
    
        # Compute the scale-dependent growth functions
        self.y_freestream = 17.2*self.f_hdm*(1+0.488*math.pow(self.f_hdm,-7.0/6.0))* \
            SQR(self.num_degen_hdm*self.qq/self.f_hdm);
        temp1 = math.pow(self.growth_k0, 1.0-self.p_cb);
        temp2 = np.power(self.growth_k0/(1+self.y_freestream),0.7);
        self.growth_cb = np.power(1.0+temp2, self.p_cb/0.7)*temp1;
        self.growth_cbnu = np.power(np.power(self.f_cb,0.7/self.p_cb)+temp2, self.p_cb/0.7)*temp1;
    
        # Compute the master function
        self.gamma_eff = self.omhh*(self.alpha_gamma+(1-self.alpha_gamma)/ \
            (1+SQR(SQR(kk*self.sound_horizon_fit*0.43))));
        self.qq_eff = self.qq*self.omhh/self.gamma_eff;
    
        tf_sup_L = np.log(2.71828+1.84*self.beta_c*self.alpha_gamma*self.qq_eff);
        tf_sup_C = 14.4+325/(1+60.5*np.power(self.qq_eff,1.11));
        self.tf_sup = tf_sup_L/(tf_sup_L+tf_sup_C*SQR(self.qq_eff));
    
        self.qq_nu = 3.92*self.qq*math.sqrt(self.num_degen_hdm/self.f_hdm);
        self.max_fs_correction = 1+1.2*math.pow(self.f_hdm,0.64)*math.pow(self.num_degen_hdm,0.3+0.6*self.f_hdm)/ \
            (np.power(self.qq_nu,-1.6)+np.power(self.qq_nu,0.8));
        self.tf_master = self.tf_sup*self.max_fs_correction;
    
        # Now compute the CDM+HDM+baryon transfer functions
        tf_cb = self.tf_master*self.growth_cb/self.growth_k0;
        tf_cbnu = self.tf_master*self.growth_cbnu/self.growth_k0;
        return tf_cb


    def TFmdm_onek_hmpc(self, kk):
        """
        /* Given a wavenumber in h Mpc^-1, return the transfer function for the
        cosmology held in the global variables. */
        /* Input: kk -- Wavenumber in h Mpc^-1 */
        /* Output: The following are set as global variables:
            growth_cb -- the transfer function for density-weighted
                    CDM + Baryon perturbations. 
            growth_cbnu -- the transfer function for density-weighted
                    CDM + Baryon + Massive Neutrino perturbations. */
        /* The function returns growth_cb */
        """
        return self.TFmdm_onek_mpc(kk*self.hhubble);

def SQR(a):
    return a*a

def integrate_inf(fcn, error=1e-3, initial_guess=10):
    """
    Integrate a function *fcn* from zero to infinity, stopping when the answer
    changes by less than *error*. Hopefully someday we can do something
    better than this!
    """
    xvals = np.logspace(0,np.log10(initial_guess), initial_guess+1)-.9
    yvals = fcn(xvals)
    xdiffs = xvals[1:] - xvals[:-1]
    # Trapezoid rule, but with different dxes between values, so np.trapz
    # will not work.
    areas = (yvals[1:] + yvals[:-1]) * xdiffs / 2.0
    area0 = np.sum(areas)
    # Next guess.
    next_guess = 10 * initial_guess
    xvals = np.logspace(0,np.log10(next_guess), 2*initial_guess**2+1)-.99
    yvals = fcn(xvals)
    xdiffs = xvals[1:] - xvals[:-1]
    # Trapezoid rule.
    areas = (yvals[1:] + yvals[:-1]) * xdiffs / 2.0
    area1 = np.sum(areas)
    # Now we refine until the error is smaller than *error*.
    diff = area1 - area0
    area_final = area1
    area_last = area1
    one_pow = 3
    while diff > error:
        next_guess *= 10
        xvals = np.logspace(0,np.log10(next_guess), one_pow*initial_guess**one_pow+1) - (1 - 0.1**one_pow)
        yvals = fcn(xvals)
        xdiffs = xvals[1:] - xvals[:-1]
        # Trapezoid rule.
        areas = (yvals[1:] + yvals[:-1]) * xdiffs / 2.0
        area_next = np.sum(areas)
        diff = area_next - area_last
        area_last = area_next
        one_pow+=1
    return area_last<|MERGE_RESOLUTION|>--- conflicted
+++ resolved
@@ -154,7 +154,6 @@
     >>> plt.loglog(hmf.masses_analytic, hmf.n_cumulative_analytic)
     >>> plt.savefig("mass_function.png")
     """
-<<<<<<< HEAD
     def __init__(self, simulation_ds=None, halos_ds=None, make_analytic=True, 
     omega_matter0=0.2726, omega_lambda0=0.7274, omega_baryon0=0.0456, hubble0=0.704, 
     sigma8=0.86, primordial_index=1.0, this_redshift=0, log_mass_min=None, 
@@ -162,56 +161,6 @@
         ParallelAnalysisInterface.__init__(self)
         self.simulation_ds = simulation_ds
         self.halos_ds = halos_ds
-=======
-    Initalize a HaloMassFcn object to analyze the distribution of haloes
-    as a function of mass.
-    :param halo_file (str): The filename of the output of the Halo Profiler.
-    Default=None.
-    :param omega_matter0 (float): The fraction of the universe made up of
-    matter (dark and baryonic). Default=None.
-    :param omega_lambda0 (float): The fraction of the universe made up of
-    dark energy. Default=None.
-    :param omega_baryon0 (float): The fraction of the universe made up of
-    ordinary baryonic matter. This should match the value
-    used to create the initial conditions, using 'inits'. This is 
-    *not* stored in the enzo datset so it must be checked by hand.
-    Default=0.05.
-    :param hubble0 (float): The expansion rate of the universe in units of
-    100 km/s/Mpc. Default=None.
-    :param sigma8input (float): The amplitude of the linear power
-    spectrum at z=0 as specified by the rms amplitude of mass-fluctuations
-    in a top-hat sphere of radius 8 Mpc/h. This should match the value
-    used to create the initial conditions, using 'inits'. This is 
-    *not* stored in the enzo datset so it must be checked by hand.
-    Default=0.86.
-    :param primoridal_index (float): This is the index of the mass power
-    spectrum before modification by the transfer function. A value of 1
-    corresponds to the scale-free primordial spectrum. This should match
-    the value used to make the initial conditions using 'inits'. This is 
-    *not* stored in the enzo datset so it must be checked by hand.
-    Default=1.0.
-    :param this_redshift (float): The current redshift. Default=None.
-    :param log_mass_min (float): The log10 of the mass of the minimum of the
-    halo mass range. Default=None.
-    :param log_mass_max (float): The log10 of the mass of the maximum of the
-    halo mass range. Default=None.
-    :param num_sigma_bins (float): The number of bins (points) to use for
-    the calculations and generated fit. Default=360.
-    :param fitting_function (int): Which fitting function to use.
-    1 = Press-schechter, 2 = Jenkins, 3 = Sheth-Tormen, 4 = Warren fit
-    5 = Tinker
-    Default=4.
-    :param mass_column (int): The column of halo_file that contains the
-    masses of the haloes. Default=4.
-    """
-    def __init__(self, ds, halo_file=None, omega_matter0=None, omega_lambda0=None,
-    omega_baryon0=0.05, hubble0=None, sigma8input=0.86, primordial_index=1.0,
-    this_redshift=None, log_mass_min=None, log_mass_max=None, num_sigma_bins=360,
-    fitting_function=4, mass_column=5):
-        ParallelAnalysisInterface.__init__(self)
-        self.ds = ds
-        self.halo_file = halo_file
->>>>>>> 507f7073
         self.omega_matter0 = omega_matter0
         self.omega_lambda0 = omega_lambda0
         self.omega_baryon0 = omega_baryon0
@@ -223,7 +172,6 @@
         self.log_mass_max = log_mass_max
         self.num_sigma_bins = num_sigma_bins
         self.fitting_function = fitting_function
-<<<<<<< HEAD
         self.make_analytic = make_analytic
         self.make_simulated = False
         """
@@ -238,7 +186,6 @@
                 self.log_mass_min = 5
             if log_mass_max is None:
                 self.log_mass_max = 16
-
         # If we're making the analytic function...
         if self.make_analytic == True:
             # Try to set cosmological parameters from the simulation dataset
@@ -300,54 +247,6 @@
             self.make_simulated=True
             # Calculate the simulated halo mass function
             self.create_sim_hmf()
-=======
-        self.mass_column = mass_column
-        
-        # Determine the run mode.
-        if halo_file is None:
-            # We are hand-picking our various cosmological parameters
-            self.mode = 'single'
-        else:
-            # Make the fit using the same cosmological parameters as the dataset.
-            self.mode = 'haloes'
-            self.omega_matter0 = self.ds.omega_matter
-            self.omega_lambda0 = self.ds.omega_lambda
-            self.hubble0 = self.ds.hubble_constant
-            self.this_redshift = self.ds.current_redshift
-            self.read_haloes()
-            if self.log_mass_min == None:
-                self.log_mass_min = math.log10(min(self.haloes))
-            if self.log_mass_max == None:
-                self.log_mass_max = math.log10(max(self.haloes))
-
-        # Input error check.
-        if self.mode == 'single':
-            if omega_matter0 == None or omega_lambda0 == None or \
-            hubble0 == None or this_redshift == None or log_mass_min == None or\
-            log_mass_max == None:
-                mylog.error("All of these parameters need to be set:")
-                mylog.error("[omega_matter0, omega_lambda0, \
-                hubble0, this_redshift, log_mass_min, log_mass_max]")
-                mylog.error("[%s,%s,%s,%s,%s,%s]" % (omega_matter0,\
-                omega_lambda0, hubble0, this_redshift,\
-                log_mass_min, log_mass_max))
-                return None
-        
-        # Poke the user to make sure they're doing it right.
-        mylog.info(
-        """
-        Please make sure these are the correct values! They are
-        not stored in enzo datasets, so must be entered by hand.
-        sigma8input=%f primordial_index=%f omega_baryon0=%f
-        """ % (self.sigma8input, self.primordial_index, self.omega_baryon0))
-        
-        # Do the calculations.
-        self.sigmaM()
-        self.dndm()
-        
-        if self.mode == 'haloes':
-            self.bin_haloes()
->>>>>>> 507f7073
 
     """
     If we're making an analytic fit and have a halo dataset, but don't have log_mass_min 
@@ -416,7 +315,6 @@
 #2. cumulative number density of halos (comoving (Mpc/h)^3)
 """
                 fp.write(line)
-<<<<<<< HEAD
                 for i in xrange(self.masses_sim.size - 1):
                     line = "%e\t%e\n" % (self.masses_sim[i], 
                     self.n_cumulative_sim[i])
@@ -428,46 +326,6 @@
 out! Specify its creation by providing a loaded halo dataset with \
 HaloMassFcn(ds_halos=loaded_halo_dataset, other_args) when creating \
 the HaloMassFcn object.")
-=======
-            fp.close()
-        
-    def read_haloes(self):
-        """
-        Read in the virial masses of the haloes.
-        """
-        mylog.info("Reading halo masses from %s" % self.halo_file)
-        f = open(self.halo_file,'r')
-        line = f.readline()
-        if line == "":
-            self.haloes = np.array([])
-            return
-        while line[0] == '#':
-            line = f.readline()
-        self.haloes = []
-        while line:
-            line = line.split()
-            mass = float(line[self.mass_column])
-            if mass > 0:
-                self.haloes.append(float(line[self.mass_column]))
-            line = f.readline()
-        f.close()
-        self.haloes = np.array(self.haloes)
-
-    def bin_haloes(self):
-        """
-        With the list of virial masses, find the halo mass function.
-        """
-        bins = np.logspace(self.log_mass_min,
-            self.log_mass_max,self.num_sigma_bins)
-        avgs = (bins[1:]+bins[:-1])/2.
-        dis, bins = np.histogram(self.haloes,bins)
-        # add right to left
-        for i,b in enumerate(dis):
-            dis[self.num_sigma_bins-i-3] += dis[self.num_sigma_bins-i-2]
-            if i == (self.num_sigma_bins - 3): break
-
-        self.dis = dis  / (self.ds.domain_width * self.ds.units["mpccm"]).prod()
->>>>>>> 507f7073
 
     def sigmaM(self):
         """
