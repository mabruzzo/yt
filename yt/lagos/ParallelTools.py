"""
Parallel data mapping techniques for yt

Author: Matthew Turk <matthewturk@gmail.com>
Affiliation: KIPAC/SLAC/Stanford
Homepage: http://yt.enzotools.org/
License:
  Copyright (C) 2008-2009 Matthew Turk.  All Rights Reserved.

  This file is part of yt.

  yt is free software; you can redistribute it and/or modify
  it under the terms of the GNU General Public License as published by
  the Free Software Foundation; either version 3 of the License, or
  (at your option) any later version.

  This program is distributed in the hope that it will be useful,
  but WITHOUT ANY WARRANTY; without even the implied warranty of
  MERCHANTABILITY or FITNESS FOR A PARTICULAR PURPOSE.  See the
  GNU General Public License for more details.

  You should have received a copy of the GNU General Public License
  along with this program.  If not, see <http://www.gnu.org/licenses/>.
"""

from yt.lagos import *
from yt.funcs import *
import yt.logger, logging
import itertools, sys, cStringIO, cPickle

<<<<<<< HEAD
exe_name = os.path.basename(sys.executable)
if exe_name in \
=======
# At import time, we determined whether or not we're being run in parallel.
if os.path.basename(sys.executable) in \
>>>>>>> ca457fee
        ["mpi4py", "embed_enzo",
         "python"+sys.version[:3]+"-mpi"] \
    or "--parallel" in sys.argv or '_parallel' in dir(sys) \
    or any(["ipengine" in arg for arg in sys.argv]):
    from mpi4py import MPI
    parallel_capable = (MPI.COMM_WORLD.size > 1)
    if parallel_capable:
        mylog.info("Parallel computation enabled: %s / %s",
                   MPI.COMM_WORLD.rank, MPI.COMM_WORLD.size)
        ytcfg["yt","__parallel_rank"] = str(MPI.COMM_WORLD.rank)
        ytcfg["yt","__parallel_size"] = str(MPI.COMM_WORLD.size)
        ytcfg["yt","__parallel"] = "True"
        if exe_name == "embed_enzo": ytcfg["yt","inline"] = "True"
        # I believe we do not need to turn this off manually
        #ytcfg["yt","StoreParameterFiles"] = "False"
        # Now let's make sure we have the right options set.
        if MPI.COMM_WORLD.rank > 0:
            if ytcfg.getboolean("lagos","serialize"):
                ytcfg["lagos","onlydeserialize"] = "True"
            if ytcfg.getboolean("yt","LogFile"):
                ytcfg["yt","LogFile"] = "False"
                yt.logger.disable_file_logging()
        f = logging.Formatter("P%03i %s" % (MPI.COMM_WORLD.rank,
                                            yt.logger.fstring))
        yt.logger.rootLogger.handlers[0].setFormatter(f)
    if ytcfg.getint("yt","LogLevel") < 20:
        yt.logger.ytLogger.warning(
          "Log Level is set low -- this could affect parallel performance!")
else:
    parallel_capable = False

class ObjectIterator(object):
    """
    This is a generalized class that accepts a list of objects and then
    attempts to intelligently iterate over them.
    """
    def __init__(self, pobj, just_list = False, attr='_grids'):
        self.pobj = pobj
        if hasattr(pobj, attr) and getattr(pobj, attr) is not None:
            gs = getattr(pobj, attr)
        else:
            gs = getattr(pobj._data_source, attr)
        if hasattr(gs[0], 'proc_num'):
            # This one sort of knows about MPI, but not quite
            self._objs = [g for g in gs if g.proc_num ==
                          ytcfg.getint('yt','__parallel_rank')]
            self._use_all = True
        else:
            self._objs = gs
            if hasattr(self._objs[0], 'filename'):
                self._objs = sorted(self._objs, key = lambda g: g.filename)
            self._use_all = False
        self.ng = len(self._objs)
        self.just_list = just_list

    def __iter__(self):
        for obj in self._objs: yield obj
        
class ParallelObjectIterator(ObjectIterator):
    """
    This takes an object, *pobj*, that implements ParallelAnalysisInterface,
    and then does its thing, calling initliaze and finalize on the object.
    """
    def __init__(self, pobj, just_list = False, attr='_grids',
                 round_robin=False):
        ObjectIterator.__init__(self, pobj, just_list, attr=attr)
        self._offset = MPI.COMM_WORLD.rank
        self._skip = MPI.COMM_WORLD.size
        # Note that we're doing this in advance, and with a simple means
        # of choosing them; more advanced methods will be explored later.
        if self._use_all:
            self.my_obj_ids = na.arange(len(self._objs))
        else:
            if not round_robin:
                self.my_obj_ids = na.array_split(
                                na.arange(len(self._objs)), self._skip)[self._offset]
            else:
                self.my_obj_ids = na.arange(len(self._objs))[self._offset::self._skip]
        
    def __iter__(self):
        for gid in self.my_obj_ids:
            yield self._objs[gid]
        if not self.just_list: self.pobj._finalize_parallel()

def parallel_simple_proxy(func):
    """
    This is a decorator that broadcasts the result of computation on a single
    processor to all other processors.  To do so, it uses the _processing and
    _distributed flags in the object to check for blocks.  Meant only to be
    used on objects that subclass :class:`~yt.lagos.ParallelAnalysisInterface`.
    """
    if not parallel_capable: return func
    @wraps(func)
    def single_proc_results(self, *args, **kwargs):
        retval = None
        if self._processing or not self._distributed:
            return func(self, *args, **kwargs)
        if self._owner == MPI.COMM_WORLD.rank:
            self._processing = True
            retval = func(self, *args, **kwargs)
            self._processing = False
        retval = MPI.COMM_WORLD.bcast(retval, root=self._owner)
        MPI.COMM_WORLD.Barrier()
        return retval
    return single_proc_results

class ParallelDummy(type):
    """
    This is a base class that, on instantiation, replaces all attributes that
    don't start with ``_`` with :func:`~yt.lagos.parallel_simple_proxy`-wrapped
    attributes.  Used as a metaclass.
    """
    def __init__(cls, name, bases, d):
        super(ParallelDummy, cls).__init__(name, bases, d)
        skip = d.pop("dont_wrap", [])
        extra = d.pop("extra_wrap", [])
        for attrname in d:
            if attrname.startswith("_") or attrname in skip:
                if attrname not in extra: continue
            attr = getattr(cls, attrname)
            if type(attr) == types.MethodType:
                setattr(cls, attrname, parallel_simple_proxy(attr))

def parallel_passthrough(func):
    """
    If we are not run in parallel, this function passes the input back as
    output; otherwise, the function gets called.  Used as a decorator.
    """
    @wraps(func)
    def passage(self, data):
        if not self._distributed: return data
        return func(self, data)
    return passage

def parallel_blocking_call(func):
    """
    This decorator blocks on entry and exit of a function.
    """
    @wraps(func)
    def barrierize(*args, **kwargs):
        mylog.debug("Entering barrier before %s", func.func_name)
        MPI.COMM_WORLD.Barrier()
        retval = func(*args, **kwargs)
        mylog.debug("Entering barrier after %s", func.func_name)
        MPI.COMM_WORLD.Barrier()
        return retval
    if parallel_capable:
        return barrierize
    else:
        return func

def parallel_splitter(f1, f2):
    """
    This function returns either the function *f1* or *f2* depending on whether
    or not we're the root processor.  Mainly used in class definitions.
    """
    @wraps(f1)
    def in_order(*args, **kwargs):
        MPI.COMM_WORLD.Barrier()
        if MPI.COMM_WORLD.rank == 0:
            f1(*args, **kwargs)
        MPI.COMM_WORLD.Barrier()
        if MPI.COMM_WORLD.rank != 0:
            f2(*args, **kwargs)
        MPI.COMM_WORLD.Barrier()
    if not parallel_capable: return f1
    return in_order

def parallel_root_only(func):
    """
    This decorator blocks and calls the function on the root processor,
    but does not broadcast results to the other processors.
    """
    @wraps(func)
    def root_only(*args, **kwargs):
        if MPI.COMM_WORLD.rank == 0:
            try:
                func(*args, **kwargs)
                all_clear = 1
            except:
                traceback.print_last()
                all_clear = 0
        else:
            all_clear = None
        MPI.COMM_WORLD.Barrier()
        all_clear = MPI.COMM_WORLD.bcast(all_clear, root=0)
        if not all_clear: raise RuntimeError
    if parallel_capable: return root_only
    return func

class ParallelAnalysisInterface(object):
    """
    This is an interface specification providing several useful utility
    functions for analyzing something in parallel.
    """
    _grids = None
    _distributed = parallel_capable

    def _get_objs(self, attr, *args, **kwargs):
        if self._distributed:
            rr = kwargs.pop("round_robin", False)
            self._initialize_parallel(*args, **kwargs)
            return ParallelObjectIterator(self, attr=attr,
                    round_robin=rr)
        return ObjectIterator(self, attr=attr)

    def _get_grids(self, *args, **kwargs):
        if self._distributed:
            self._initialize_parallel(*args, **kwargs)
            return ParallelObjectIterator(self, attr='_grids')
        return ObjectIterator(self, attr='_grids')

    def _get_grid_objs(self):
        if self._distributed:
            return ParallelObjectIterator(self, True, attr='_grids')
        return ObjectIterator(self, True, attr='_grids')

    def _initialize_parallel(self):
        pass

    def _finalize_parallel(self):
        pass

    def _partition_hierarchy_2d(self, axis):
        if not self._distributed:
           return False, self.hierarchy.grid_collection(self.center, self.hierarchy.grids)

        xax, yax = x_dict[axis], y_dict[axis]
        cc = MPI.Compute_dims(MPI.COMM_WORLD.size, 2)
        mi = MPI.COMM_WORLD.rank
        cx, cy = na.unravel_index(mi, cc)
        x = na.mgrid[0:1:(cc[0]+1)*1j][cx:cx+2]
        y = na.mgrid[0:1:(cc[1]+1)*1j][cy:cy+2]

        DLE, DRE = self.pf["DomainLeftEdge"].copy(), self.pf["DomainRightEdge"].copy()
        LE = na.ones(3, dtype='float64') * DLE
        RE = na.ones(3, dtype='float64') * DRE
        LE[xax] = x[0] * (DRE[xax]-DLE[xax]) + DLE[xax]
        RE[xax] = x[1] * (DRE[xax]-DLE[xax]) + DLE[xax]
        LE[yax] = y[0] * (DRE[yax]-DLE[yax]) + DLE[yax]
        RE[yax] = y[1] * (DRE[yax]-DLE[yax]) + DLE[yax]
        mylog.debug("Dimensions: %s %s", LE, RE)

        reg = self.hierarchy.region_strict(self.center, LE, RE)
        return True, reg

    def _partition_hierarchy_3d(self, padding=0.0):
        LE, RE = self.pf["DomainLeftEdge"].copy(), self.pf["DomainRightEdge"].copy()
        if not self._distributed:
           return False, LE, RE, self.hierarchy.grid_collection(self.center, self.hierarchy.grids)
        elif ytcfg.getboolean("yt", "inline"):
            # At this point, we want to identify the root grid tile to which
            # this processor is assigned.
            # The only way I really know how to do this is to get the level-0
            # grid that belongs to this processor.
            grids = self.pf.h.select_grids(0)
            root_grids = [g for g in grids
                          if g.proc_num == MPI.COMM_WORLD.rank]
            if len(root_grids) != 1: raise RuntimeError
            #raise KeyError
            LE = root_grids[0].LeftEdge
            RE = root_grids[0].RightEdge
            return True, LE, RE, self.hierarchy.region(self.center, LE, RE)

        cc = MPI.Compute_dims(MPI.COMM_WORLD.size, 3)
        mi = MPI.COMM_WORLD.rank
        cx, cy, cz = na.unravel_index(mi, cc)
        x = na.mgrid[LE[0]:RE[0]:(cc[0]+1)*1j][cx:cx+2]
        y = na.mgrid[LE[1]:RE[1]:(cc[1]+1)*1j][cy:cy+2]
        z = na.mgrid[LE[2]:RE[2]:(cc[2]+1)*1j][cz:cz+2]

        LE = na.array([x[0], y[0], z[0]], dtype='float64')
        RE = na.array([x[1], y[1], z[1]], dtype='float64')

        if padding > 0:
            return True, \
                LE, RE, self.hierarchy.periodic_region_strict(self.center, LE-padding, RE+padding)

        return False, LE, RE, self.hierarchy.region_strict(self.center, LE, RE)

    def _partition_hierarchy_3d_bisection_list(self):
        """
        Returns an array that is used to drive _partition_hierarchy_3d_bisection,
        below.
        """

        def factor(n):
            if n == 1: return [1]
            i = 2
            limit = n**0.5
            while i <= limit:
                if n % i == 0:
                    ret = factor(n/i)
                    ret.append(i)
                    return ret
                i += 1
            return [n]

        cc = MPI.Compute_dims(MPI.COMM_WORLD.size, 3)
        si = MPI.COMM_WORLD.size
        
        factors = factor(si)
        xyzfactors = [factor(cc[0]), factor(cc[1]), factor(cc[2])]
        
        # Each entry of cuts is a two element list, that is:
        # [cut dim, number of cuts]
        cuts = []
        # The higher cuts are in the beginning.
        # We're going to do our best to make the cuts cyclic, i.e. x, then y,
        # then z, etc...
        lastdim = 0
        for f in factors:
            nextdim = (lastdim + 1) % 3
            while True:
                if f in xyzfactors[nextdim]:
                    cuts.append([nextdim, f])
                    topop = xyzfactors[nextdim].index(f)
                    temp = xyzfactors[nextdim].pop(topop)
                    lastdim = nextdim
                    break
                nextdim = (nextdim + 1) % 3
        return cuts
        

    def _partition_hierarchy_3d_bisection(self, axis, bins, counts, top_bounds = None,\
        old_group = None, old_comm = None, cut=None, old_cc=None):
        """
        Partition the volume into evenly weighted subvolumes using the distribution
        in counts. The bisection happens in the MPI communicator group old_group.
        You may need to set "MPI_COMM_MAX" and "MPI_GROUP_MAX" environment 
        variables.
        """
        counts = counts.astype('int64')
        if not self._distributed:
            LE, RE = self.pf["DomainLeftEdge"].copy(), self.pf["DomainRightEdge"].copy()
            return False, LE, RE, self.hierarchy.grid_collection(self.center, self.hierarchy.grids)
        
        # First time through the world is the current group.
        if old_group == None or old_comm == None:
            old_group = MPI.COMM_WORLD.Get_group()
            old_comm = MPI.COMM_WORLD
        
        # Figure out the gridding based on the deepness of cuts.
        if old_cc is None:
            cc = MPI.Compute_dims(MPI.COMM_WORLD.size, 3)
        else:
            cc = old_cc
        cc[cut[0]] /= cut[1]
        # Set the boundaries of the full bounding box for this group.
        if top_bounds == None:
            LE, RE = self.pf["DomainLeftEdge"].copy(), self.pf["DomainRightEdge"].copy()
        else:
            LE, RE = top_bounds

        ra = old_group.Get_rank() # In this group, not WORLD, unless it's the first time.
        
        # First find the total number of particles in my group.
        parts = old_comm.allreduce(int(counts.sum()), op=MPI.SUM)
        # Now the full sum in the bins along this axis in this group.
        full_counts = na.empty(counts.size, dtype='int64')
        old_comm.Allreduce([counts, MPI.LONG], [full_counts, MPI.LONG], op=MPI.SUM)
        # Find the bin that passes the cut points.
        midpoints = [LE[axis]]
        sum = 0
        bin = 0
        for step in xrange(1,cut[1]):
            while sum < ((parts*step)/cut[1]):
                lastsum = sum
                sum += full_counts[bin]
                bin += 1
            # Bin edges
            left_edge = bins[bin-1]
            right_edge = bins[bin]
            # Find a better approx of the midpoint cut line using a linear approx.
            a = float(sum - lastsum) / (right_edge - left_edge)
            midpoints.append(left_edge + (0.5 - (float(lastsum) / parts / 2)) / a)
            #midpoint = (left_edge + right_edge) / 2.
        midpoints.append(RE[axis])
        # Now we need to split the members of this group into chunks. 
        # The values that go into the _ranks are the ranks of the tasks
        # in *this* communicator group, which go zero to size - 1. They are not
        # the same as the global ranks!
        groups = {}
        ranks = {}
        old_group_size = old_group.Get_size()
        for step in xrange(cut[1]):
            groups[step] = na.arange(step*old_group_size/cut[1], (step+1)*old_group_size/cut[1])
            # [ (start, stop, step), ]
            ranks[step] = [ (groups[step][0], groups[step][-1], 1), ] 
        
        # Based on where we are, adjust our LE or RE, depending on axis. At the
        # same time assign the new MPI group membership.
        for step in xrange(cut[1]):
            if ra in groups[step]:
                LE[axis] = midpoints[step]
                RE[axis] = midpoints[step+1]
                new_group = old_group.Range_incl(ranks[step])
                new_comm = old_comm.Create(new_group)
        
        if old_cc is not None:
            old_group.Free()
            old_comm.Free()
        
        new_top_bounds = (LE,RE)
        
        # Using the new boundaries, regrid.
        mi = new_comm.rank
        cx, cy, cz = na.unravel_index(mi, cc)
        x = na.mgrid[LE[0]:RE[0]:(cc[0]+1)*1j][cx:cx+2]
        y = na.mgrid[LE[1]:RE[1]:(cc[1]+1)*1j][cy:cy+2]
        z = na.mgrid[LE[2]:RE[2]:(cc[2]+1)*1j][cz:cz+2]

        my_LE = na.array([x[0], y[0], z[0]], dtype='float64')
        my_RE = na.array([x[1], y[1], z[1]], dtype='float64')
        
        # Return a new subvolume and associated stuff.
        return new_group, new_comm, my_LE, my_RE, new_top_bounds, cc,\
            self.hierarchy.region_strict(self.center, my_LE, my_RE)

    def _partition_hierarchy_3d_weighted_1d(self, weight=None, bins=None, padding=0.0, axis=0, min_sep=.1):
        LE, RE = self.pf["DomainLeftEdge"].copy(), self.pf["DomainRightEdge"].copy()
        if not self._distributed:
           return False, LE, RE, self.hierarchy.grid_collection(self.center, self.hierarchy.grids)

        cc = MPI.Compute_dims(MPI.COMM_WORLD.size, 3)
        mi = MPI.COMM_WORLD.rank
        si = MPI.COMM_WORLD.size
        cx, cy, cz = na.unravel_index(mi, cc)

        gridx = na.mgrid[LE[0]:RE[0]:(cc[0]+1)*1j]
        gridy = na.mgrid[LE[1]:RE[1]:(cc[1]+1)*1j]
        gridz = na.mgrid[LE[2]:RE[2]:(cc[2]+1)*1j]

        x = gridx[cx:cx+2]
        y = gridy[cy:cy+2]
        z = gridz[cz:cz+2]

        LE = na.array([x[0], y[0], z[0]], dtype='float64')
        RE = na.array([x[1], y[1], z[1]], dtype='float64')

        # Default to normal if we don't have a weight, or our subdivisions are
        # not enough to warrant this procedure.
        if weight is None or cc[axis] < 1:
            if padding > 0:
                return True, \
                    LE, RE, self.hierarchy.periodic_region_strict(self.center, LE-padding, RE+padding)

            return False, LE, RE, self.hierarchy.region_strict(self.center, LE, RE)

        # Find the densest subvolumes globally
        local_weight = na.zeros((si, weight.size),dtype='float64')
        local_weight[mi,:] = weight
        weights = self._mpi_allsum(local_weight)
        avg_weight = weights.mean()
        weights = weights.max(axis=0)
        
        moved_count = 0
        moved = {}
        w_copy = weights.copy()
        
        if mi == 0:
            print 'w_copy',w_copy,'gridx',gridx
        
        while moved_count < (cc[axis]-1):
            con = False
            # Find the current peak
            hi_mark = na.argmax(w_copy)
            # If this peak isn't high enough, we're done
            height = w_copy[hi_mark]
            if height < 10.*avg_weight:
                if mi == 0:
                    print 'breaking',moved_count, height, avg_weight
                break
            # If this mark is too close to a previous one, avg this one out
            # and restart a search.
            new_cen = (bins[hi_mark] + bins[hi_mark+1])/2.
            if mi==0:
                print 'moved',moved
            for source in moved:
                if mi == 0:
                    print 'moved',abs(moved[source] - new_cen)
                if abs(moved[source] - new_cen) < min_sep:
                    w_copy[hi_mark] = avg_weight
                    if mi == 0:
                        print 'continued'
                    con = True
            if con:
                continue
            # Find the lowest value entry
            lo_mark = na.argmin(w_copy)
            # Record this as a new mapping.
            moved[(bins[lo_mark] + bins[lo_mark+1])/2.] = (bins[hi_mark] + bins[hi_mark+1])/2.
            # Fix the values so they're not pulled again.
            w_copy[hi_mark] = avg_weight
            w_copy[lo_mark] = avg_weight
            moved_count += 1
        
        # Now for each key in moved, we move the axis closest to that value to
        # the value in the dict.
        temp_gridx = []
        for source in moved:
            tomove = na.argmin(abs(gridx - source))
            temp_gridx.append(moved[source])
            gridx[tomove] = -1.
        
        for g in gridx:
            if g >= 0.:
                temp_gridx.append(g)
        
        temp_gridx.sort()
        gridx = na.array(temp_gridx)
        if mi == 0:
            print 'gridx',gridx,'len=',len(gridx)
        x = gridx[cx:cx+2]
        y = gridy[cy:cy+2]
        z = gridz[cz:cz+2]

        LE = na.array([x[0], y[0], z[0]], dtype='float64')
        RE = na.array([x[1], y[1], z[1]], dtype='float64')

        if padding > 0:
            return True, \
                LE, RE, self.hierarchy.periodic_region_strict(self.center, LE-padding, RE+padding)

        return False, LE, RE, self.hierarchy.region_strict(self.center, LE, RE)



    def _partition_hierarchy_3d_weighted(self, weight=None, padding=0.0, agg=8.):
        LE, RE = self.pf["DomainLeftEdge"].copy(), self.pf["DomainRightEdge"].copy()
        if not self._distributed:
           return False, LE, RE, self.hierarchy.grid_collection(self.center, self.hierarchy.grids)

        cc = MPI.Compute_dims(MPI.COMM_WORLD.size, 3)
        mi = MPI.COMM_WORLD.rank
        cx, cy, cz = na.unravel_index(mi, cc)

        gridx = na.mgrid[LE[0]:RE[0]:(cc[0]+1)*1j]
        gridy = na.mgrid[LE[1]:RE[1]:(cc[1]+1)*1j]
        gridz = na.mgrid[LE[2]:RE[2]:(cc[2]+1)*1j]

        x = gridx[cx:cx+2]
        y = gridy[cy:cy+2]
        z = gridz[cz:cz+2]

        LE = na.array([x[0], y[0], z[0]], dtype='float64')
        RE = na.array([x[1], y[1], z[1]], dtype='float64')
        
        old_vol = ((RE - LE)**2).sum()

        # Default to normal if we don't have a weight, or our subdivisions are
        # not enough to warrant this procedure.
        if weight is None or cc[0] < 2 or cc[1] < 2 or cc[2] < 2:
            if padding > 0:
                return True, \
                    LE, RE, self.hierarchy.periodic_region_strict(self.center, LE-padding, RE+padding)

            return False, LE, RE, self.hierarchy.region_strict(self.center, LE, RE)

        # Build the matrix of weights.
        weights = na.zeros(cc, dtype='float64')
        weights[cx,cy,cz] = weight
        weights = self._mpi_allsum(weights)
        weights = weights / weights.sum()

        # Figure out the sums of weights along the axes
        xface = weights.sum(axis=0)
        yface = weights.sum(axis=1)
        zface = weights.sum(axis=2)
        
        xedge = yface.sum(axis=1)
        yedge = xface.sum(axis=1)
        zedge = xface.sum(axis=0)

        # Get a polynomial fit to each axis weight distribution
        xcen = gridx[:-1]
        xcen += xcen[1]/2.
        ycen = gridy[:-1]
        ycen += ycen[1]/2.
        zcen = gridz[:-1]
        zcen += zcen[1]/2.

        xfit = na.polyfit(xcen, xedge, 3)
        yfit = na.polyfit(ycen, yedge, 3)
        zfit = na.polyfit(zcen, zedge, 3)
        
        # Find the normalized weights with trapizoidal integration
        # We also apply an aggression factor to the values to make the
        # boundaries shift more.
        div_count = int(1. / padding)
        divs = na.arange(div_count+1, dtype='float64') / div_count
        xvals = na.polyval(xfit, divs)
        for i,xv in enumerate(xvals):
            if xv > xedge.mean(): xvals[i] *= agg
        yvals = na.polyval(yfit, divs)
        for i,yv in enumerate(yvals):
            if yv > yedge.mean(): yvals[i] *= agg
        zvals = na.polyval(zfit, divs)
        for i,zv in enumerate(zvals):
            if zv > zedge.mean(): zvals[i] *= agg
        xnorm = na.trapz(xvals, x=divs)
        ynorm = na.trapz(yvals, x=divs)
        znorm = na.trapz(zvals, x=divs)

        # We want to start the integration from the side of the axis where
        # the highest density is, so that it gets small regions.
        xstart = float(na.argmax(xedge))/2.
        if xstart > 0.5: xstart = div_count
        else: xstart = 0
        
        ystart = float(na.argmax(yedge))/2.
        if ystart > 0.5: ystart = div_count
        else: ystart = 0
        
        zstart = float(na.argmax(zedge))/2.
        if zstart > 0.5: zstart = div_count
        else: zstart = 0

        
        # Find the boundaries. We are assured that none of the boundaries are
        # too small because each step of div is big enough because it's set
        # by the padding.
        nextx = 1./xedge.size
        nexty = 1./yedge.size
        nextz = 1./zedge.size
        boundx = [0.]
        boundy = [0.]
        boundz = [0.]
        donex, doney, donez = False, False, False
        for i in xrange(div_count):
            if xstart == 0:
                xi = 0
                xv = i
                xa = i
            else:
                xi = div_count - i
                xf = div_count
                xa = xi
            if (na.trapz(xvals[xi:xf], x=divs[xi:xf])/xnorm) >= nextx and not donex:
                boundx.append(divs[xa])
                if len(boundx) == cc[0]:
                    donex = True
                nextx += 1./xedge.size
            if ystart == 0:
                yi = 0
                yf = i
                ya = i
            else:
                yi = div_count - i
                yf = div_count
                ya = yi
            if (na.trapz(yvals[yi:yf], x=divs[yi:yf])/ynorm) >= nexty and not doney:
                boundy.append(divs[ya])
                if len(boundy) == cc[1]:
                    doney = True
                nexty += 1./yedge.size
            if zstart == 0:
                zi = 0
                zf = i
                za = i
            else:
                zi = div_count - i
                zf = div_count
                za = zi
            if (na.trapz(zvals[zi:zf], x=divs[zi:zf])/znorm) >= nextz and not donez:
                boundz.append(divs[za])
                if len(boundz) == cc[2]:
                    donez = True
                nextz += 1./zedge.size
        
        boundx.sort()
        boundy.sort()
        boundz.sort()
        
        # Check for problems, fatally for now because I'm the only one using this
        # and I don't mind that, it will help me fix things.
        if len(boundx) < cc[0] or len(boundy) < cc[1] or len(boundz) < cc[2]:
            print 'weighted stuff broken.'
            print 'cc', cc
            print len(boundx), len(boundy), len(boundz)
            sys.exit()
        
        boundx.append(1.)
        boundy.append(1.)
        boundz.append(1.)
        
        if mi == 0:
           print 'x',boundx
           print 'y',boundy
           print 'z',boundz
        
        # Update the boundaries
        new_LE = na.array([boundx[cx], boundy[cy], boundz[cz]], dtype='float64')
        new_RE = na.array([boundx[cx+1], boundy[cy+1], boundz[cz+1]], dtype='float64')

        new_vol = ((new_RE - new_LE) **2).sum()
        print 'P%04d weight %f old_vol %f new_vol %f ratio %f' % \
            (mi, weight, old_vol, new_vol, new_vol/old_vol)
        
        if padding > 0:
            return True, \
                new_LE, new_RE, self.hierarchy.periodic_region_strict(self.center, new_LE-padding, new_RE+padding)

        return False, new_LE, new_RE, self.hierarchy.region_strict(self.center, new_LE, new_RE)


    def _mpi_find_neighbor_3d(self, shift):
        """ Given a shift array, 1x3 long, find the task ID
        of that neighbor. For example, shift=[1,0,0] finds the neighbor
        immediately to the right in the positive x direction. Each task
        has 26 neighbors, of which some may be itself depending on the number
        and arrangement of tasks.
        """
        if not self._distributed: return 0
        shift = na.array(shift)
        cc = na.array(MPI.Compute_dims(MPI.COMM_WORLD.size, 3))
        mi = MPI.COMM_WORLD.rank
        si = MPI.COMM_WORLD.size
        # store some facts about myself
        mi_cx,mi_cy,mi_cz = na.unravel_index(mi,cc)
        mi_ar = na.array([mi_cx,mi_cy,mi_cz])
        # these are identical on all tasks
        # should these be calculated once and stored?
        #dLE = na.empty((si,3), dtype='float64') # positions not needed yet...
        #dRE = na.empty((si,3), dtype='float64')
        tasks = na.empty((cc[0],cc[1],cc[2]), dtype='int64')
        
        for i in range(si):
            cx,cy,cz = na.unravel_index(i,cc)
            tasks[cx,cy,cz] = i
            #x = na.mgrid[LE[0]:RE[0]:(cc[0]+1)*1j][cx:cx+2]
            #y = na.mgrid[LE[1]:RE[1]:(cc[1]+1)*1j][cy:cy+2]
            #z = na.mgrid[LE[2]:RE[2]:(cc[2]+1)*1j][cz:cz+2]
            #dLE[i, :] = na.array([x[0], y[0], z[0]], dtype='float64')
            #dRE[i, :] = na.array([x[1], y[1], z[1]], dtype='float64')
        
        # find the neighbor
        ne = (mi_ar + shift) % cc
        ne = tasks[ne[0],ne[1],ne[2]]
        return ne
        
        
    def _barrier(self):
        if not self._distributed: return
        mylog.debug("Opening MPI Barrier on %s", MPI.COMM_WORLD.rank)
        MPI.COMM_WORLD.Barrier()

    @parallel_passthrough
    def _mpi_catdict(self, data):
        self._barrier()
        field_keys = data.keys()
        field_keys.sort()
        np = MPI.COMM_WORLD.size
        for key in field_keys:
            mylog.debug("Joining %s (%s) on %s", key, type(data[key]),
                        MPI.COMM_WORLD.rank)
            if MPI.COMM_WORLD.rank == 0:
                temp_data = []
                if data[key] is not None: temp_data.append(data[key])
                for i in range(1,np):
                    buf = _recv_array(source=i, tag=0)
                    if buf is not None: temp_data.append(buf)
                data[key] = na.concatenate(temp_data, axis=-1)
            else:
                _send_array(data[key], dest=0, tag=0)
            self._barrier()
            data[key] = _bcast_array(data[key])
        self._barrier()
        return data

    @parallel_passthrough
    def _mpi_joindict(self, data):
        self._barrier()
        if MPI.COMM_WORLD.rank == 0:
            for i in range(1,MPI.COMM_WORLD.size):
                data.update(MPI.COMM_WORLD.recv(source=i, tag=0))
        else:
            MPI.COMM_WORLD.send(data, dest=0, tag=0)
        data = MPI.COMM_WORLD.bcast(data, root=0)
        self._barrier()
        return data

    @parallel_passthrough
    def _mpi_joindict_unpickled_double(self, data):
        self._barrier()
        size = 0
        if MPI.COMM_WORLD.rank == 0:
            for i in range(1,MPI.COMM_WORLD.size):
                size = MPI.COMM_WORLD.recv(source=i, tag=0)
                keys = na.empty(size, dtype='int64')
                values = na.empty(size, dtype='float64')
                MPI.COMM_WORLD.Recv([keys, MPI.LONG], i, 0)
                MPI.COMM_WORLD.Recv([values, MPI.DOUBLE], i, 0)
                for i,key in enumerate(keys):
                    data[key] = values[i]
            # Now convert root's data to arrays.
            size = len(data)
            root_keys = na.empty(size, dtype='int64')
            root_values = na.empty(size, dtype='float64')
            count = 0
            for key in data:
                root_keys[count] = key
                root_values[count] = data[key]
                count += 1
        else:
            MPI.COMM_WORLD.send(len(data), 0, 0)
            keys = na.empty(len(data), dtype='int64')
            values = na.empty(len(data), dtype='float64')
            count = 0
            for key in data:
                keys[count] = key
                values[count] = data[key]
                count += 1
            MPI.COMM_WORLD.Send([keys, MPI.LONG], 0, 0)
            MPI.COMM_WORLD.Send([values, MPI.DOUBLE], 0, 0)
        # Now send it back as arrays.
        size = MPI.COMM_WORLD.bcast(size, root=0)
        if MPI.COMM_WORLD.rank != 0:
            del keys, values
            root_keys = na.empty(size, dtype='int64')
            root_values = na.empty(size, dtype='float64')
        MPI.COMM_WORLD.Bcast([root_keys, MPI.LONG], root=0)
        MPI.COMM_WORLD.Bcast([root_values, MPI.DOUBLE], root=0)
        # Convert back to a dict.
        del data
        data = dict(itertools.izip(root_keys, root_values))
        return data

    @parallel_passthrough
    def _mpi_joindict_unpickled_long(self, data):
        self._barrier()
        size = 0
        if MPI.COMM_WORLD.rank == 0:
            for i in range(1,MPI.COMM_WORLD.size):
                size = MPI.COMM_WORLD.recv(source=i, tag=0)
                keys = na.empty(size, dtype='int64')
                values = na.empty(size, dtype='int64')
                MPI.COMM_WORLD.Recv([keys, MPI.LONG], i, 0)
                MPI.COMM_WORLD.Recv([values, MPI.LONG], i, 0)
                for i,key in enumerate(keys):
                    data[key] = values[i]
            # Now convert root's data to arrays.
            size = len(data)
            root_keys = na.empty(size, dtype='int64')
            root_values = na.empty(size, dtype='int64')
            count = 0
            for key in data:
                root_keys[count] = key
                root_values[count] = data[key]
                count += 1
        else:
            MPI.COMM_WORLD.send(len(data), 0, 0)
            keys = na.empty(len(data), dtype='int64')
            values = na.empty(len(data), dtype='int64')
            count = 0
            for key in data:
                keys[count] = key
                values[count] = data[key]
                count += 1
            MPI.COMM_WORLD.Send([keys, MPI.LONG], 0, 0)
            MPI.COMM_WORLD.Send([values, MPI.LONG], 0, 0)
        # Now send it back as arrays.
        size = MPI.COMM_WORLD.bcast(size, root=0)
        if MPI.COMM_WORLD.rank != 0:
            del keys, values
            root_keys = na.empty(size, dtype='int64')
            root_values = na.empty(size, dtype='int64')
        MPI.COMM_WORLD.Bcast([root_keys, MPI.LONG], root=0)
        MPI.COMM_WORLD.Bcast([root_values, MPI.LONG], root=0)
        # Convert back to a dict.
        del data
        data = dict(itertools.izip(root_keys,root_values))
        return data

    @parallel_passthrough
    def _mpi_concatenate_array_long(self, data):
        self._barrier()
        size = 0
        if MPI.COMM_WORLD.rank == 0:
            for i in range(1, MPI.COMM_WORLD.size):
                size = MPI.COMM_WORLD.recv(source=i, tag=0)
                new_data = na.empty(size, dtype='int64')
                MPI.COMM_WORLD.Recv([new_data, MPI.LONG], i, 0)
                data = na.concatenate((data, new_data))
            size = data.size
            del new_data
        else:
            MPI.COMM_WORLD.send(data.size, 0, 0)
            MPI.COMM_WORLD.Send([data, MPI.LONG], 0, 0)
        # Now we distribute the full array.
        size = MPI.COMM_WORLD.bcast(size, root=0)
        if MPI.COMM_WORLD.rank != 0:
            del data
            data = na.empty(size, dtype='int64')
        MPI.COMM_WORLD.Bcast([data, MPI.LONG], root=0)
        return data

    @parallel_passthrough
    def _mpi_concatenate_array_double(self, data):
        self._barrier()
        size = 0
        if MPI.COMM_WORLD.rank == 0:
            for i in range(1, MPI.COMM_WORLD.size):
                size = MPI.COMM_WORLD.recv(source=i, tag=0)
                new_data = na.empty(size, dtype='float64')
                MPI.COMM_WORLD.Recv([new_data, MPI.DOUBLE], i, 0)
                data = na.concatenate((data, new_data))
            size = data.size
            del new_data
        else:
            MPI.COMM_WORLD.send(data.size, 0, 0)
            MPI.COMM_WORLD.Send([data, MPI.DOUBLE], 0, 0)
        # Now we distribute the full array.
        size = MPI.COMM_WORLD.bcast(size, root=0)
        if MPI.COMM_WORLD.rank != 0:
            del data
            data = na.empty(size, dtype='float64')
        MPI.COMM_WORLD.Bcast([data, MPI.DOUBLE], root=0)
        return data

    @parallel_passthrough
    def _mpi_minimum_array_long(self, data):
        """
        Specifically for parallelHOP. For the identical array on each task,
        it merges the arrays together, taking the lower value at each index.
        """
        self._barrier()
        size = data.size # They're all the same size, of course
        if MPI.COMM_WORLD.rank == 0:
            new_data = na.empty(size, dtype='int64')
            for i in range(1, MPI.COMM_WORLD.size):
                MPI.COMM_WORLD.Recv([new_data, MPI.LONG], i, 0)
                data = na.minimum(data, new_data)
            del new_data
        else:
            MPI.COMM_WORLD.Send([data, MPI.LONG], 0, 0)
        # Redistribute from root
        MPI.COMM_WORLD.Bcast([data, MPI.LONG], root=0)
        return data

    @parallel_passthrough
    def _mpi_bcast_long_dict_unpickled(self, data):
        self._barrier()
        size = 0
        if MPI.COMM_WORLD.rank == 0:
            size = len(data)
        size = MPI.COMM_WORLD.bcast(size, root=0)
        root_keys = na.empty(size, dtype='int64')
        root_values = na.empty(size, dtype='int64')
        if MPI.COMM_WORLD.rank == 0:
            count = 0
            for key in data:
                root_keys[count] = key
                root_values[count] = data[key]
                count += 1
        MPI.COMM_WORLD.Bcast([root_keys, MPI.LONG], root=0)
        MPI.COMM_WORLD.Bcast([root_values, MPI.LONG], root=0)
        if MPI.COMM_WORLD.rank != 0:
            data = {}
            for i,key in enumerate(root_keys):
                data[key] = root_values[i]
        return data

    @parallel_passthrough
    def _mpi_maxdict(self, data):
        """
        For each key in data, find the maximum value across all tasks, and
        then broadcast it back.
        """
        self._barrier()
        if MPI.COMM_WORLD.rank == 0:
            for i in range(1,MPI.COMM_WORLD.size):
                temp_data = MPI.COMM_WORLD.recv(source=i, tag=0)
                for key in temp_data:
                    try:
                        old_value = data[key]
                    except KeyError:
                        # This guarantees the new value gets added.
                        old_value = None
                    if old_value < temp_data[key]:
                        data[key] = temp_data[key]
        else:
            MPI.COMM_WORLD.send(data, dest=0, tag=0)
        data = MPI.COMM_WORLD.bcast(data, root=0)
        self._barrier()
        return data

    def _mpi_maxdict_dict(self, data):
        """
        Similar to above, but finds maximums for dicts of dicts. This is
        specificaly for a part of chainHOP.
        """
        if not self._distributed:
            top_keys = []
            bot_keys = []
            vals = []
            for top_key in data:
                for bot_key in data[top_key]:
                    top_keys.append(top_key)
                    bot_keys.append(bot_key)
                    vals.append(data[top_key][bot_key])
            top_keys = na.array(top_keys, dtype='int64')
            bot_keys = na.array(bot_keys, dtype='int64')
            vals = na.array(vals, dtype='float64')
            return (top_keys, bot_keys, vals)
        self._barrier()
        size = 0
        top_keys = []
        bot_keys = []
        vals = []
        for top_key in data:
            for bot_key in data[top_key]:
                top_keys.append(top_key)
                bot_keys.append(bot_key)
                vals.append(data[top_key][bot_key])
        top_keys = na.array(top_keys, dtype='int64')
        bot_keys = na.array(bot_keys, dtype='int64')
        vals = na.array(vals, dtype='float64')
        del data
        if MPI.COMM_WORLD.rank == 0:
            for i in range(1,MPI.COMM_WORLD.size):
                size = MPI.COMM_WORLD.recv(source=i, tag=0)
                mylog.info('Global Hash Table Merge %d of %d size %d' % \
                    (i,MPI.COMM_WORLD.size, size))
                recv_top_keys = na.empty(size, dtype='int64')
                recv_bot_keys = na.empty(size, dtype='int64')
                recv_vals = na.empty(size, dtype='float64')
                MPI.COMM_WORLD.Recv([recv_top_keys, MPI.LONG], source=i, tag=0)
                MPI.COMM_WORLD.Recv([recv_bot_keys, MPI.LONG], source=i, tag=0)
                MPI.COMM_WORLD.Recv([recv_vals, MPI.DOUBLE], source=i, tag=0)
                top_keys = na.concatenate([top_keys, recv_top_keys])
                bot_keys = na.concatenate([bot_keys, recv_bot_keys])
                vals = na.concatenate([vals, recv_vals])
#                 for j, top_key in enumerate(top_keys):
#                     if j%1000 == 0: mylog.info(j)
#                     # Make sure there's an entry for top_key in data
#                     try:
#                         test = data[top_key]
#                     except KeyError:
#                         data[top_key] = {}
#                     try:
#                         old_value = data[top_key][bot_keys[j]]
#                     except KeyError:
#                         # This guarantees the new value gets added.
#                         old_value = None
#                     if old_value < vals[j]:
#                         data[top_key][bot_keys[j]] = vals[j]
        else:
#             top_keys = []
#             bot_keys = []
#             vals = []
#             for top_key in data:
#                 for bot_key in data[top_key]:
#                     top_keys.append(top_key)
#                     bot_keys.append(bot_key)
#                     vals.append(data[top_key][bot_key])
#             top_keys = na.array(top_keys, dtype='int64')
#             bot_keys = na.array(bot_keys, dtype='int64')
#             vals = na.array(vals, dtype='float64')
            size = top_keys.size
            MPI.COMM_WORLD.send(size, dest=0, tag=0)
            MPI.COMM_WORLD.Send([top_keys, MPI.LONG], dest=0, tag=0)
            MPI.COMM_WORLD.Send([bot_keys, MPI.LONG], dest=0, tag=0)
            MPI.COMM_WORLD.Send([vals, MPI.DOUBLE], dest=0, tag=0)
        # Getting ghetto here, we're going to decompose the dict into arrays,
        # send that, and then reconstruct it. When data is too big the pickling
        # of the dict fails.
        if MPI.COMM_WORLD.rank == 0:
#             data = defaultdict(dict)
#             for i,top_key in enumerate(top_keys):
#                 try:
#                     old = data[top_key][bot_keys[i]]
#                 except KeyError:
#                     old = None
#                 if old < vals[i]:
#                     data[top_key][bot_keys[i]] = vals[i]
#             top_keys = []
#             bot_keys = []
#             vals = []
#             for top_key in data:
#                 for bot_key in data[top_key]:
#                     top_keys.append(top_key)
#                     bot_keys.append(bot_key)
#                     vals.append(data[top_key][bot_key])
#             del data
#             top_keys = na.array(top_keys, dtype='int64')
#             bot_keys = na.array(bot_keys, dtype='int64')
#             vals = na.array(vals, dtype='float64')
            size = top_keys.size
        # Broadcast them using array methods
        size = MPI.COMM_WORLD.bcast(size, root=0)
        if MPI.COMM_WORLD.rank != 0:
            top_keys = na.empty(size, dtype='int64')
            bot_keys = na.empty(size, dtype='int64')
            vals = na.empty(size, dtype='float64')
        MPI.COMM_WORLD.Bcast([top_keys,MPI.LONG], root=0)
        MPI.COMM_WORLD.Bcast([bot_keys,MPI.LONG], root=0)
        MPI.COMM_WORLD.Bcast([vals, MPI.DOUBLE], root=0)
        return (top_keys, bot_keys, vals)

    @parallel_passthrough
    def __mpi_recvlist(self, data):
        # First we receive, then we make a new list.
        data = ensure_list(data)
        for i in range(1,MPI.COMM_WORLD.size):
            buf = ensure_list(MPI.COMM_WORLD.recv(source=i, tag=0))
            data += buf
        return data

    @parallel_passthrough
    def _mpi_catlist(self, data):
        self._barrier()
        if MPI.COMM_WORLD.rank == 0:
            data = self.__mpi_recvlist(data)
        else:
            MPI.COMM_WORLD.send(data, dest=0, tag=0)
        mylog.debug("Opening MPI Broadcast on %s", MPI.COMM_WORLD.rank)
        data = MPI.COMM_WORLD.bcast(data, root=0)
        self._barrier()
        return data

    @parallel_passthrough
    def __mpi_recvarrays(self, data):
        # First we receive, then we make a new list.
        for i in range(1,MPI.COMM_WORLD.size):
            buf = _recv_array(source=i, tag=0)
            if buf is not None:
                if data is None: data = buf
                else: data = na.concatenate([data, buf])
        return data

    @parallel_passthrough
    def _mpi_catarray(self, data):
        self._barrier()
        if MPI.COMM_WORLD.rank == 0:
            data = self.__mpi_recvarrays(data)
        else:
            _send_array(data, dest=0, tag=0)
        mylog.debug("Opening MPI Broadcast on %s", MPI.COMM_WORLD.rank)
        data = _bcast_array(data, root=0)
        self._barrier()
        return data

    @parallel_passthrough
    def _mpi_bcast_pickled(self, data):
        self._barrier()
        data = MPI.COMM_WORLD.bcast(data, root=0)
        return data

    def _should_i_write(self):
        if not self._distributed: return True
        return (MPI.COMM_WORLD == 0)

    def _preload(self, grids, fields, io_handler):
        # This will preload if it detects we are parallel capable and
        # if so, we load *everything* that we need.  Use with some care.
        if not self._distributed: return
        io_handler.preload(grids, fields)

    @parallel_passthrough
    def _mpi_double_array_max(self,data):
        """
        Finds the na.maximum of a distributed array and returns the result
        back to all. The array should be the same length on all tasks!
        """
        self._barrier()
        if MPI.COMM_WORLD.rank == 0:
            recv_data = na.empty(data.size, dtype='float64')
            for i in xrange(1, MPI.COMM_WORLD.size):
                MPI.COMM_WORLD.Recv([recv_data, MPI.DOUBLE], source=i, tag=0)
                data = na.maximum(data, recv_data)
        else:
            MPI.COMM_WORLD.Send([data, MPI.DOUBLE], dest=0, tag=0)
        MPI.COMM_WORLD.Bcast([data, MPI.DOUBLE], root=0)
        return data

    @parallel_passthrough
    def _mpi_allsum(self, data):
        self._barrier()
        # We use old-school pickling here on the assumption the arrays are
        # relatively small ( < 1e7 elements )
        return MPI.COMM_WORLD.allreduce(data, op=MPI.SUM)

    @parallel_passthrough
    def _mpi_Allsum_double(self, data):
        self._barrier()
        # Non-pickling float allsum of a float array, data.
        temp = data.copy()
        MPI.COMM_WORLD.Allreduce([temp, MPI.DOUBLE], [data, MPI.DOUBLE], op=MPI.SUM)
        del temp
        return data

    @parallel_passthrough
    def _mpi_Allsum_long(self, data):
        self._barrier()
        # Non-pickling float allsum of an int array, data.
        temp = data.copy()
        MPI.COMM_WORLD.Allreduce([temp, MPI.LONG], [data, MPI.LONG], op=MPI.SUM)
        del temp
        return data

    @parallel_passthrough
    def _mpi_allmax(self, data):
        self._barrier()
        return MPI.COMM_WORLD.allreduce(data, op=MPI.MAX)

    @parallel_passthrough
    def _mpi_allmin(self, data):
        self._barrier()
        return MPI.COMM_WORLD.allreduce(data, op=MPI.MIN)

    ###
    # Non-blocking stuff.
    ###

    def _mpi_Irecv_long(self, data, source):
        if not self._distributed: return -1
        return MPI.COMM_WORLD.Irecv([data, MPI.LONG], source, 0)

    def _mpi_Irecv_double(self, data, source):
        if not self._distributed: return -1
        return MPI.COMM_WORLD.Irecv([data, MPI.DOUBLE], source, 0)

    def _mpi_Isend_long(self, data, dest):
        if not self._distributed: return -1
        return MPI.COMM_WORLD.Isend([data, MPI.LONG], dest, 0)

    def _mpi_Isend_double(self, data, dest):
        if not self._distributed: return -1
        return MPI.COMM_WORLD.Isend([data, MPI.DOUBLE], dest, 0)

    def _mpi_Request_Waitall(self, hooks):
        if not self._distributed: return
        MPI.Request.Waitall(hooks)

    ###
    # End non-blocking stuff.
    ###

    def _mpi_get_size(self):
        if not self._distributed: return None
        return MPI.COMM_WORLD.size

    def _mpi_get_rank(self):
        if not self._distributed: return None
        return MPI.COMM_WORLD.rank

    def _mpi_info_dict(self, info):
        if not self._distributed: return 0, {0:info}
        self._barrier()
        data = None
        if MPI.COMM_WORLD.rank == 0:
            data = {0:info}
            for i in range(1, MPI.COMM_WORLD.size):
                data[i] = MPI.COMM_WORLD.recv(source=i, tag=0)
        else:
            MPI.COMM_WORLD.send(info, dest=0, tag=0)
        mylog.debug("Opening MPI Broadcast on %s", MPI.COMM_WORLD.rank)
        data = MPI.COMM_WORLD.bcast(data, root=0)
        self._barrier()
        return MPI.COMM_WORLD.rank, data

    def _get_dependencies(self, fields):
        deps = []
        fi = self.pf.field_info
        for field in fields:
            deps += ensure_list(fi[field].get_dependencies(pf=self.pf).requested)
        return list(set(deps))

    def _claim_object(self, obj):
        if not self._distributed: return
        obj._owner = MPI.COMM_WORLD.rank
        obj._distributed = True

    def _do_not_claim_object(self, obj):
        if not self._distributed: return
        obj._owner = -1
        obj._distributed = True

    def _write_on_root(self, fn):
        if not self._distributed: return open(fn, "w")
        if MPI.COMM_WORLD.rank == 0:
            return open(fn, "w")
        else:
            return cStringIO.StringIO()

    def _get_filename(self, prefix, rank=None):
        if not self._distributed: return prefix
        if rank == None:
            return "%s_%04i" % (prefix, MPI.COMM_WORLD.rank)
        else:
            return "%s_%04i" % (prefix, rank)

    def _is_mine(self, obj):
        if not obj._distributed: return True
        return (obj._owner == MPI.COMM_WORLD.rank)

__tocast = 'c'

def _send_array(arr, dest, tag = 0):
    if not isinstance(arr, na.ndarray):
        MPI.COMM_WORLD.send((None,None), dest=dest, tag=tag)
        MPI.COMM_WORLD.send(arr, dest=dest, tag=tag)
        return
    tmp = arr.view(__tocast) # Cast to CHAR
    # communicate type and shape
    MPI.COMM_WORLD.send((arr.dtype.str, arr.shape), dest=dest, tag=tag)
    MPI.COMM_WORLD.Send([arr, MPI.CHAR], dest=dest, tag=tag)
    del tmp

def _recv_array(source, tag = 0):
    dt, ne = MPI.COMM_WORLD.recv(source=source, tag=tag)
    if dt is None and ne is None:
        return MPI.COMM_WORLD.recv(source=source, tag=tag)
    arr = na.empty(ne, dtype=dt)
    tmp = arr.view(__tocast)
    MPI.COMM_WORLD.Recv([tmp, MPI.CHAR], source=source, tag=tag)
    return arr

def _bcast_array(arr, root = 0):
    if MPI.COMM_WORLD.rank == root:
        tmp = arr.view(__tocast) # Cast to CHAR
        MPI.COMM_WORLD.bcast((arr.dtype.str, arr.shape), root=root)
    else:
        dt, ne = MPI.COMM_WORLD.bcast(None, root=root)
        arr = na.empty(ne, dtype=dt)
        tmp = arr.view(__tocast)
    MPI.COMM_WORLD.Bcast([tmp, MPI.CHAR], root=root)
    return arr<|MERGE_RESOLUTION|>--- conflicted
+++ resolved
@@ -28,13 +28,9 @@
 import yt.logger, logging
 import itertools, sys, cStringIO, cPickle
 
-<<<<<<< HEAD
 exe_name = os.path.basename(sys.executable)
+# At import time, we determined whether or not we're being run in parallel.
 if exe_name in \
-=======
-# At import time, we determined whether or not we're being run in parallel.
-if os.path.basename(sys.executable) in \
->>>>>>> ca457fee
         ["mpi4py", "embed_enzo",
          "python"+sys.version[:3]+"-mpi"] \
     or "--parallel" in sys.argv or '_parallel' in dir(sys) \
