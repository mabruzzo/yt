--- conflicted
+++ resolved
@@ -275,15 +275,21 @@
         return self.region(c, 
             pf["DomainLeftEdge"], pf["DomainRightEdge"])
 
+    def clear_all_data(self):
+        """
+        This routine clears all the data currently being held onto by the grids
+        and the data queue.
+        """
+        for g in self.grids: g.clear_data()
+        self.queue.queue.clear()
+
+    @parallel_root_only
+
     def _join_field_lists(self, field_list):
         return field_list
 
     def _get_data_reader_dict(self):
-        dd = { 'readDataFast' : _data_style_funcs[self.data_style][0],
-               'readAllData' : _data_style_funcs[self.data_style][1],
-               'getFields' : _data_style_funcs[self.data_style][2],
-               'readDataSlice' : _data_style_funcs[self.data_style][3],
-               '_read_data' : _data_style_funcs[self.data_style][0],
+        dd = { '_read_data' : _data_style_funcs[self.data_style][0],
                '_read_all_data' : _data_style_funcs[self.data_style][1],
                '_read_field_names' : _data_style_funcs[self.data_style][2],
                '_read_data_slice' : _data_style_funcs[self.data_style][3],
@@ -311,14 +317,6 @@
         self.__create_data_file(fn)
         self.__data_filename = fn
         self._data_file = h5py.File(fn, self._data_mode)
-
-    def clear_all_data(self):
-        """
-        This routine clears all the data currently being held onto by the grids
-        and the data queue.
-        """
-        for g in self.grids: g.clear_data()
-        self.queue.queue.clear()
 
     @parallel_root_only
     def __create_data_file(self, fn):
@@ -411,893 +409,6 @@
             self._data_file.close()
             del self._data_file
             self._data_file = None
-
-<<<<<<< HEAD
-    def _add_object_class(self, name, class_name, base, dd):
-        self.object_types.append(name)
-        obj = classobj(class_name, (base,), dd)
-        setattr(self, name, obj)
-
-    def _setup_classes(self, dd):
-        self.object_types = []
-        self.objects = []
-        for name, cls in sorted(data_object_registry.items()):
-            cname = cls.__name__
-            if cname.endswith("Base"): cname = cname[:-4]
-            self._add_object_class(name, cname, cls, dd)
-        self.object_types.sort()
-
-    def all_data(self, find_max=False):
-        pf = self.parameter_file
-        if find_max: c = self.find_max("Density")[1]
-        else: c = (pf["DomainRightEdge"] + pf["DomainLeftEdge"])/2.0
-        return self.region(c, 
-            pf["DomainLeftEdge"], pf["DomainRightEdge"])
-
-    def _deserialize_hierarchy(self, harray):
-        mylog.debug("Cached entry found.")
-        self.gridDimensions[:] = harray[:,0:3]
-        self.gridStartIndices[:] = harray[:,3:6]
-        self.gridEndIndices[:] = harray[:,6:9]
-        self.gridLeftEdge[:] = harray[:,9:12]
-        self.gridRightEdge[:] = harray[:,12:15]
-        self.gridLevels[:] = harray[:,15:16]
-        self.gridTimes[:] = harray[:,16:17]
-        self.gridNumberOfParticles[:] = harray[:,17:18]
-
-    def _get_data_reader_dict(self):
-        dd = { '_read_data' : _data_style_funcs[self.data_style][0],
-               '_read_all_data' : _data_style_funcs[self.data_style][1],
-               '_read_field_names' : _data_style_funcs[self.data_style][2],
-               '_read_data_slice' : _data_style_funcs[self.data_style][3],
-               '_read_exception' : _data_style_funcs[self.data_style][4](),
-               'pf' : self.parameter_file, # Already weak
-               'hierarchy': weakref.proxy(self) }
-        return dd
-
-    def get_smallest_dx(self):
-        """
-        Returns (in code units) the smallest cell size in the simulation.
-        """
-        return self.gridDxs.min()
-
-    def find_ray_grids(self, coord, axis):
-        """
-        Returns the (objects, indices) of grids that an (x,y) ray intersects
-        along *axis*
-        """
-        # Let's figure out which grids are on the slice
-        mask=na.ones(self.num_grids)
-        # So if gRE > coord, we get a mask, if not, we get a zero
-        #    if gLE > coord, we get a zero, if not, mask
-        # Thus, if the coordinate is between the two edges, we win!
-        na.choose(na.greater(self.gridRightEdge[:,x_dict[axis]],coord[0]),(0,mask),mask)
-        na.choose(na.greater(self.gridLeftEdge[:,x_dict[axis]],coord[0]),(mask,0),mask)
-        na.choose(na.greater(self.gridRightEdge[:,y_dict[axis]],coord[1]),(0,mask),mask)
-        na.choose(na.greater(self.gridLeftEdge[:,y_dict[axis]],coord[1]),(mask,0),mask)
-        ind = na.where(mask == 1)
-        return self.grids[ind], ind
-
-    @time_execution
-    def find_max(self, field, finestLevels = True):
-        """
-        Returns (value, center) of location of maximum for a given field.
-        """
-        if (field, finestLevels) in self._max_locations:
-            return self._max_locations[(field, finestLevels)]
-        mg, mc, mv, pos = self.find_max_cell_location(field, finestLevels)
-        self._max_locations[(field, finestLevels)] = (mv, pos)
-        return mv, pos
-    findMax = deprecate(find_max)
-
-    def find_max_cell_location(self, field, finestLevels = True):
-        if finestLevels:
-            gi = (self.gridLevels >= self.max_level - NUMTOCHECK).ravel()
-            source = self.grid_collection([0.0]*3,
-                self.grids[gi])
-        else:
-            source = self.all_data()
-        mylog.debug("Searching %s grids for maximum value of %s",
-                    len(source._grids), field)
-        max_val, maxi, mx, my, mz, mg = source.quantities["MaxLocation"](
-                            field, lazy_reader=True)
-        max_grid = self.grids[mg]
-        mc = na.unravel_index(maxi, max_grid.ActiveDimensions)
-        mylog.info("Max Value is %0.5e at %0.16f %0.16f %0.16f in grid %s at level %s %s", \
-              max_val, mx, my, mz, max_grid, max_grid.Level, mc)
-        self.parameters["Max%sValue" % (field)] = max_val
-        self.parameters["Max%sPos" % (field)] = "%s" % ((mx,my,mz),)
-        return max_grid, mc, max_val, (mx,my,mz)
-
-    @time_execution
-    def find_min(self, field):
-        """
-        Returns (value, center) of location of minimum for a given field
-        """
-        gI = na.where(self.gridLevels >= 0) # Slow but pedantic
-        minVal = 1e100
-        for grid in self.grids[gI[0]]:
-            mylog.debug("Checking %s (level %s)", grid.id, grid.Level)
-            val, coord = grid.find_min(field)
-            if val < minVal:
-                minCoord = coord
-                minVal = val
-                minGrid = grid
-        mc = na.array(minCoord)
-        pos=minGrid.get_position(mc)
-        mylog.info("Min Value is %0.5e at %0.16f %0.16f %0.16f in grid %s at level %s", \
-              minVal, pos[0], pos[1], pos[2], minGrid, minGrid.Level)
-        self.center = pos
-        # This probably won't work for anyone else
-        self.binkVelocity = (minGrid["x-velocity"][minCoord], \
-                             minGrid["y-velocity"][minCoord], \
-                             minGrid["z-velocity"][minCoord])
-        self.parameters["Min%sValue" % (field)] = minVal
-        self.parameters["Min%sPos" % (field)] = "%s" % (pos)
-        return minVal, pos
-
-    def _get_parameters(self):
-        return self.parameter_file.parameters
-    parameters=property(_get_parameters)
-
-    def __getitem__(self, item):
-        return self.parameter_file[item]
-    def select_grids(self, level):
-=======
-    def get_smallest_dx(self):
->>>>>>> 7bd65c65
-        """
-        Returns (in code units) the smallest cell size in the simulation.
-        """
-        return self.select_grids(self.grid_levels.max())[0].dds[0]
-
-    def _add_object_class(self, name, class_name, base, dd):
-        self.object_types.append(name)
-        obj = classobj(class_name, (base,), dd)
-        setattr(self, name, obj)
-
-    def _initialize_level_stats(self):
-        # Now some statistics:
-        #   0 = number of grids
-        #   1 = number of cells
-        #   2 = blank
-        desc = {'names': ['numgrids','numcells','level'],
-                'formats':['Int32']*3}
-        self.level_stats = blankRecordArray(desc, MAXLEVEL)
-        self.level_stats['level'] = [i for i in range(MAXLEVEL)]
-        self.level_stats['numgrids'] = [0 for i in range(MAXLEVEL)]
-        self.level_stats['numcells'] = [0 for i in range(MAXLEVEL)]
-        for level in xrange(self.max_level+1):
-            self.level_stats[level]['numgrids'] = na.sum(self.grid_levels == level)
-            li = (self.grid_levels[:,0] == level)
-            self.level_stats[level]['numcells'] = self.grid_dimensions[li,:].prod(axis=1).sum()
-
-    @property
-    def grid_corners(self):
-        return na.array([
-          [self.grid_left_edge[:,0], self.grid_left_edge[:,1], self.grid_left_edge[:,2]],
-          [self.grid_right_edge[:,0], self.grid_left_edge[:,1], self.grid_left_edge[:,2]],
-          [self.grid_right_edge[:,0], self.grid_right_edge[:,1], self.grid_left_edge[:,2]],
-          [self.grid_right_edge[:,0], self.grid_right_edge[:,1], self.grid_right_edge[:,2]],
-          [self.grid_left_edge[:,0], self.grid_right_edge[:,1], self.grid_right_edge[:,2]],
-          [self.grid_left_edge[:,0], self.grid_left_edge[:,1], self.grid_right_edge[:,2]],
-          [self.grid_right_edge[:,0], self.grid_left_edge[:,1], self.grid_right_edge[:,2]],
-          [self.grid_left_edge[:,0], self.grid_right_edge[:,1], self.grid_left_edge[:,2]],
-        ], dtype='float64')
-
-    def print_stats(self):
-        """
-        Prints out (stdout) relevant information about the simulation
-        """
-        for level in xrange(MAXLEVEL):
-            if (self.level_stats['numgrids'][level]) == 0:
-                break
-            print "% 3i\t% 6i\t% 11i" % \
-                  (level, self.level_stats['numgrids'][level],
-                   self.level_stats['numcells'][level])
-            dx = self.select_grids(level)[0].dds[0]
-        print "-" * 28
-        print "   \t% 6i\t% 11i" % (self.level_stats['numgrids'].sum(), self.level_stats['numcells'].sum())
-        print "\n"
-        try:
-            print "z = %0.8f" % (self["CosmologyCurrentRedshift"])
-        except:
-            pass
-        t_s = self.pf["InitialTime"] * self.pf["Time"]
-        print "t = %0.8e = %0.8e s = %0.8e years" % \
-            (self.pf["InitialTime"], \
-             t_s, t_s / (365*24*3600.0) )
-        print "\nSmallest Cell:"
-        u=[]
-        for item in self.parameter_file.units.items():
-            u.append((item[1],item[0]))
-        u.sort()
-        for unit in u:
-            print "\tWidth: %0.3e %s" % (dx*unit[0], unit[1])
-
-<<<<<<< HEAD
-    def find_point(self, coord):
-        """
-        Returns the (objects, indices) of grids containing an (x,y,z) point
-        """
-        mask=na.ones(self.num_grids)
-        for i in xrange(len(coord)):
-            na.choose(na.greater(self.gridLeftEdge[:,i],coord[i]), (mask,0), mask)
-            na.choose(na.greater(self.gridRightEdge[:,i],coord[i]), (0,mask), mask)
-        ind = na.where(mask == 1)
-        return self.grids[ind], ind
-
-    def find_slice_grids(self, coord, axis):
-        """
-        Returns the (objects, indices) of grids that a slice intersects along
-        *axis*
-        """
-        # Let's figure out which grids are on the slice
-        mask=na.ones(self.num_grids)
-        # So if gRE > coord, we get a mask, if not, we get a zero
-        #    if gLE > coord, we get a zero, if not, mask
-        # Thus, if the coordinate is between the edges, we win!
-        #ind = na.where( na.logical_and(self.gridRightEdge[:,axis] > coord, \
-                                       #self.gridLeftEdge[:,axis] < coord))
-        na.choose(na.greater(self.gridRightEdge[:,axis],coord),(0,mask),mask)
-        na.choose(na.greater(self.gridLeftEdge[:,axis],coord),(mask,0),mask)
-        ind = na.where(mask == 1)
-        return self.grids[ind], ind
-
-    def find_sphere_grids(self, center, radius):
-        """
-        Returns objects, indices of grids within a sphere
-        """
-        centers = (self.gridRightEdge + self.gridLeftEdge)/2.0
-        long_axis = na.maximum.reduce(self.gridRightEdge - self.gridLeftEdge, 1)
-        t = na.abs(centers - center)
-        DW = self.parameter_file["DomainRightEdge"] \
-           - self.parameter_file["DomainLeftEdge"]
-        na.minimum(t, na.abs(DW-t), t)
-        dist = na.sqrt(na.sum((t**2.0), axis=1))
-        gridI = na.where(na.logical_and((self.gridDxs<=radius)[:,0],(dist < (radius + long_axis))) == 1)
-        return self.grids[gridI], gridI
-
-    def get_box_grids(self, left_edge, right_edge):
-        """
-        Gets back all the grids between a left edge and right edge
-        """
-        grid_i = na.where((na.all(self.gridRightEdge > left_edge, axis=1)
-                         & na.all(self.gridLeftEdge < right_edge, axis=1)) == True)
-        return self.grids[grid_i], grid_i
-
-    def get_periodic_box_grids(self, left_edge, right_edge):
-        left_edge = na.array(left_edge).copy()
-        right_edge = na.array(right_edge).copy()
-        mask = na.zeros(self.grids.shape, dtype='bool')
-        dl = self.parameters["DomainLeftEdge"].copy()
-        dr = self.parameters["DomainRightEdge"].copy()
-        db = right_edge - left_edge
-        for off_x in [-1, 0, 1]:
-            nle = left_edge.copy()
-            nre = left_edge.copy()
-            nle[0] = dl[0] + (dr[0]-dl[0])*off_x + left_edge[0]
-            for off_y in [-1, 0, 1]:
-                nle[1] = dl[1] + (dr[1]-dl[1])*off_y + left_edge[1]
-                for off_z in [-1, 0, 1]:
-                    nle[2] = dl[2] + (dr[2]-dl[2])*off_z + left_edge[2]
-                    nre = nle + db
-                    g, gi = self.get_box_grids(nle, nre)
-                    mask[gi] = True
-        return self.grids[mask], na.where(mask)
-
-    @time_execution
-    def export_particles_pb(self, filename, filter = 1, indexboundary = 0, fields = None, scale=1.0):
-        """
-        Exports all the star particles, or a subset, to pb-format *filename*
-        for viewing in partiview.  Filters based on particle_type=*filter*,
-        particle_index>=*indexboundary*, and exports *fields*, if supplied.
-        Otherwise, index, position(x,y,z).  Optionally *scale* by a given
-        factor before outputting.
-        """
-        import struct
-        pbf_magic = 0xffffff98
-        header_fmt = 'Iii'
-        fmt = 'ifff'
-        f = open(filename,"w")
-        if fields:
-            fmt += len(fields)*'f'
-            padded_fields = string.join(fields,"\0") + "\0"
-            header_fmt += "%ss" % len(padded_fields)
-            args = [pbf_magic, struct.calcsize(header_fmt), len(fields), padded_fields]
-            fields = ["particle_index","particle_position_x","particle_position_y","particle_position_z"] \
-                   + fields
-            format = 'Int32,Float32,Float32,Float32' + ',Float32'*(len(fields)-4)
-        else:
-            args = [pbf_magic, struct.calcsize(header_fmt), 0]
-            fields = ["particle_index","particle_position_x","particle_position_y","particle_position_z"]
-            format = 'Int32,Float32,Float32,Float32'
-        f.write(struct.pack(header_fmt, *args))
-        tot = 0
-        sc = na.array([1.0] + [scale] * 3 + [1.0]*(len(fields)-4))
-        gI = na.where(self.gridNumberOfParticles.ravel() > 0)
-        for g in self.grids[gI]:
-            pI = na.where(na.logical_and((g["particle_type"] == filter),(g["particle_index"] >= indexboundary)) == 1)
-            tot += pI[0].shape[0]
-            toRec = []
-            for field, scale in zip(fields, sc):
-                toRec.append(scale*g[field][pI])
-            particle_info = rec.array(toRec,formats=format)
-            particle_info.tofile(f)
-        f.close()
-        mylog.info("Wrote %s particles to %s", tot, filename)
-
-    @time_execution
-    def export_boxes_pv(self, filename):
-        """
-        Exports the grid structure in partiview text format.
-        """
-        f=open(filename,"w")
-        for l in xrange(self.maxLevel):
-            f.write("add object g%s = l%s\n" % (l,l))
-            ind = self._select_level(l)
-            for i in ind:
-                f.write("add box -n %s -l %s %s,%s %s,%s %s,%s\n" % \
-                    (i+1, self.gridLevels.ravel()[i],
-                     self.gridLeftEdge[i,0], self.gridRightEdge[i,0],
-                     self.gridLeftEdge[i,1], self.gridRightEdge[i,1],
-                     self.gridLeftEdge[i,2], self.gridRightEdge[i,2]))
-
-    def _select_level(self, level):
-        # We return a numarray of the indices of all the grids on a given level
-        indices = na.where(self.gridLevels[:,0] == level)[0]
-        return indices
-
-    def __initialize_octree_list(self, fields):
-        import DepthFirstOctree as dfo
-        o_length = r_length = 0
-        grids = []
-        levels_finest, levels_all = defaultdict(lambda: 0), defaultdict(lambda: 0)
-        for g in self.grids:
-            ff = na.array([g[f] for f in fields])
-            grids.append(dfo.OctreeGrid(
-                            g.child_index_mask.astype('int32'),
-                            ff.astype("float64"),
-                            g.LeftEdge.astype('float64'),
-                            g.ActiveDimensions.astype('int32'),
-                            na.ones(1,dtype='float64') * g.dds[0], g.Level))
-            levels_all[g.Level] += g.ActiveDimensions.prod()
-            levels_finest[g.Level] += g.child_mask.ravel().sum()
-            g.clear_data()
-        ogl = dfo.OctreeGridList(grids)
-        return ogl, levels_finest, levels_all
-
-    def _generate_flat_octree(self, fields):
-        """
-        Generates two arrays, one of the actual values in a depth-first flat
-        octree array, and the other of the values describing the refinement.
-        This allows for export to a code that understands this.  *field* is the
-        field used in the data array.
-        """
-        import DepthFirstOctree as dfo
-        fields = ensure_list(fields)
-        ogl, levels_finest, levels_all = self.__initialize_octree_list(fields)
-        o_length = na.sum(levels_finest.values())
-        r_length = na.sum(levels_all.values())
-        output = na.zeros((o_length,len(fields)), dtype='float64')
-        refined = na.zeros(r_length, dtype='int32')
-        position = dfo.position()
-        dfo.RecurseOctreeDepthFirst(0, 0, 0,
-                ogl[0].dimensions[0],
-                ogl[0].dimensions[1],
-                ogl[0].dimensions[2],
-                position, 1,
-                output, refined, ogl)
-        dd = {}
-        for i,field in enumerate(fields): dd[field] = output[:,i]
-        return dd, refined
-
-    def _generate_levels_octree(self, fields):
-        import DepthFirstOctree as dfo
-        fields = ensure_list(fields) + ["Ones", "Ones"]
-        ogl, levels_finest, levels_all = self.__initialize_octree_list(fields)
-        o_length = na.sum(levels_finest.values())
-        r_length = na.sum(levels_all.values())
-        output = na.zeros((r_length,len(fields)), dtype='float64')
-        genealogy = na.zeros((r_length, 3), dtype='int32') - 1 # init to -1
-        corners = na.zeros((r_length, 3), dtype='float64')
-        position = na.add.accumulate(
-                    na.array([0] + [levels_all[v] for v in
-                        sorted(levels_all)[:-1]], dtype='int32'))
-        pp = position.copy()
-        dfo.RecurseOctreeByLevels(0, 0, 0,
-                ogl[0].dimensions[0],
-                ogl[0].dimensions[1],
-                ogl[0].dimensions[2],
-                position.astype('int32'), 1,
-                output, genealogy, corners, ogl)
-        return output, genealogy, levels_all, levels_finest, pp, corners
-
-    def _add_detected_fields(self):
-        """add any extra fields in the 
-
-
-        """
-        for field in self.field_list:
-            if field in self.parameter_file.field_info: continue
-            mylog.info("Adding %s to list of fields", field)
-            cf = None
-            if self.parameter_file.has_key(field):
-                cf = lambda d: d.convert(field)
-            add_field(field, lambda a, b: None, convert_function=cf,take_log=False)
-        self.derived_field_list = []
-        for field in self.parameter_file.field_info:
-            try:
-                fd = self.parameter_file.field_info[field].get_dependencies(pf = self.parameter_file)
-            except:
-                continue
-            available = na.all([f in self.field_list for f in fd.requested])
-            if available: self.derived_field_list.append(field)
-        for field in self.field_list:
-            if field not in self.derived_field_list:
-                self.derived_field_list.append(field)
-
-=======
->>>>>>> 7bd65c65
-
-class EnzoHierarchy(AMRHierarchy):
-
-    _strip_path = False
-    def __init__(self, pf, data_style):
-        
-        self.data_style = data_style
-        self.hierarchy_filename = os.path.abspath(
-            "%s.hierarchy" % (pf.parameter_filename))
-        if os.path.getsize(self.hierarchy_filename) == 0:
-            raise IOError(-1,"File empty", self.hierarchy_filename)
-        self.directory = os.path.dirname(self.hierarchy_filename)
-<<<<<<< HEAD
-        # Now we search backwards from the end of the file to find out how many
-        # grids we have, which allows us to preallocate memory.  Since the
-        # number of stars is also at the end, we read it now.
-        self.num_stars = 0
-        self.__hierarchy_string = open(self.hierarchy_filename).read()
-        testGrid = testGridID = None
-        for line in rlines(open(self.hierarchy_filename, "rb")):
-            if line.startswith("NumberOfStarParticles"):
-                self.num_stars = int(line.split("=")[-1])
-            if line.startswith("BaryonFileName") or \
-               line.startswith("FileName "):
-                testGrid = line.split("=")[-1].strip().rstrip()
-            if line.startswith("Grid "):
-                self.num_grids = testGridID = int(line.split("=")[-1])
-                break
-        self.__guess_data_style(pf["TopGridRank"], testGrid, testGridID)
-        self._setup_data_queue()
-=======
-
->>>>>>> 7bd65c65
-        # For some reason, r8 seems to want Float64
-        if pf.has_key("CompilerPrecision") \
-            and pf["CompilerPrecision"] == "r4":
-            self.float_type = 'float32'
-        else:
-            self.float_type = 'float64'
-
-        AMRHierarchy.__init__(self, pf, data_style)
-        # sync it back
-        self.parameter_file.data_style = self.data_style
-
-    def _initialize_data_storage(self):
-        pass
-
-    def _setup_classes(self):
-        dd = self._get_data_reader_dict()
-        AMRHierarchy._setup_classes(self, dd)
-        self._add_object_class('grid', "EnzoGrid", EnzoGridBase, dd)
-        self.object_types.sort()
-
-    def _count_grids(self):
-        test_grid = test_grid_id = None
-        for line in rlines(open(self.hierarchy_filename, "rb")):
-            if line.startswith("BaryonFileName") or \
-               line.startswith("FileName "):
-                test_grid = line.split("=")[-1].strip().rstrip()
-            if line.startswith("Grid "):
-                self.num_grids = test_grid_id = int(line.split("=")[-1])
-                break
-        self._guess_data_style(self.pf["TopGridRank"], test_grid, test_grid_id)
-
-    def _initialize_grid_arrays(self):
-        mylog.debug("Allocating arrays for %s grids", self.num_grids)
-        self.grid_dimensions = na.ones((self.num_grids,3), 'int32')
-        self.grid_left_edge = na.zeros((self.num_grids,3), self.float_type)
-        self.grid_right_edge = na.ones((self.num_grids,3), self.float_type)
-        self.grid_levels = na.zeros((self.num_grids,1), 'int32')
-        self.grid_particle_count = na.zeros((self.num_grids,1), 'int32')
-
-    def _guess_data_style(self, rank, test_grid, test_grid_id):
-        if self.data_style is not None: return
-        if test_grid[0] != os.path.sep:
-            test_grid = os.path.join(self.directory, test_grid)
-        if not os.path.exists(test_grid):
-            test_grid = os.path.join(self.directory,
-                                    os.path.basename(test_grid))
-            mylog.debug("Your data uses the annoying hardcoded path.")
-            self._strip_path = True
-        try:
-            a = SD.SD(test_grid)
-            self.data_style = 'enzo_hdf4'
-            mylog.debug("Detected HDF4")
-        except:
-            list_of_sets = HDF5LightReader.ReadListOfDatasets(test_grid, "/")
-            if len(list_of_sets) == 0 and rank == 3:
-                mylog.debug("Detected packed HDF5")
-                self.data_style = 'enzo_packed_3d'
-            elif len(list_of_sets) > 0 and rank == 3:
-                mylog.debug("Detected unpacked HDF5")
-                self.data_style = 'enzo_hdf5'
-            elif len(list_of_sets) == 0 and rank == 2:
-                mylog.debug("Detect packed 2D")
-                self.data_style = 'enzo_packed_2d'
-            elif len(list_of_sets) == 0 and rank == 1:
-                mylog.debug("Detect packed 1D")
-                self.data_style = 'enzo_packed_1d'
-            else:
-                raise TypeError
-
-<<<<<<< HEAD
-    def __setup_filemap(self, grid):
-        if not self.data_style == 'enzo_packed_3d':
-            return
-        try:
-            self.cpu_map[grid.filename].append(grid)
-        except AttributeError:
-            pass
-
-    def __del__(self):
-        self._close_data_file()
-        try:
-            del self.eiTopGrid
-        except:
-            pass
-        for gridI in xrange(self.num_grids):
-            for g in self.gridTree[gridI]:
-                del g
-        del self.gridReverseTree
-        del self.gridLeftEdge, self.gridRightEdge
-        del self.gridLevels, self.gridStartIndices, self.gridEndIndices
-        del self.gridTimes
-        del self.gridTree
-
-    def __set_all_filenames(self, fns):
-        if self._strip_path:
-            for fnI, fn in enumerate(fns):
-                self.grids[fnI].filename = os.path.sep.join([self.directory,
-                                                     os.path.basename(fn)])
-        elif fns[0][0] == os.path.sep:
-            for fnI, fn in enumerate(fns):
-                self.grids[fnI].filename = fn
-        else:
-            for fnI, fn in enumerate(fns):
-                self.grids[fnI].filename = os.path.sep.join([self.directory,
-                                                             fn])
-        mylog.debug("Done with baryon filenames")
-        for g in self.grids:
-            self.__setup_filemap(g)
-        mylog.debug("Done with filemap")
-
-    def __parse_hierarchy_file(self):
-        def __split_convert(vals, func, toAdd, curGrid):
-            """
-            Quick function to split up a parameter and convert it and toss onto a grid
-            """
-            j = 0
-            for v in vals.split():
-                toAdd[curGrid-1,j] = func(v)
-                j+=1
-        for line_index, line in enumerate(open(self.hierarchy_filename)):
-            # We can do this the slow, 'reliable' way by stripping
-            # or we can manually pad all our strings, which speeds it up by a
-            # factor of about ten
-            #param, vals = map(strip,line.split("="))
-            if (line_index % 1e5) == 0:
-                mylog.debug("Parsing line % 9i", line_index)
-            if len(line) < 2:
-                continue
-            param, vals = line.split("=")
-            param = param.rstrip() # This slows things down considerably...
-                                   # or so I used to think...
-            if param == "Grid":
-                curGrid = int(vals)
-                self.grids[curGrid-1] = self.grid(curGrid)
-            elif param == "GridDimension":
-                __split_convert(vals, float, self.gridDimensions, curGrid)
-            elif param == "GridStartIndex":
-                __split_convert(vals, int, self.gridStartIndices, curGrid)
-            elif param == "GridEndIndex":
-                __split_convert(vals, int, self.gridEndIndices, curGrid)
-            elif param == "GridLeftEdge":
-                __split_convert(vals, float, self.gridLeftEdge, curGrid)
-            elif param == "GridRightEdge":
-                __split_convert(vals, float, self.gridRightEdge, curGrid)
-            elif param == "Level":
-                __split_convert(vals, int, self.gridLevels, curGrid)
-            elif param == "Time":
-                __split_convert(vals, float, self.gridTimes, curGrid)
-            elif param == "NumberOfParticles":
-                __split_convert(vals, int, self.gridNumberOfParticles, curGrid)
-            elif param == "FileName":
-                self.grids[curGrid-1].set_filename(vals[1:-1])
-            elif param == "BaryonFileName":
-                self.grids[curGrid-1].set_filename(vals[1:-1])
-        mylog.info("Caching hierarchy information")
-        allArrays = na.zeros((self.num_grids,18),'float64')
-        allArrays[:,0:3] = self.gridDimensions[:]
-        allArrays[:,3:6] = self.gridStartIndices[:]
-        allArrays[:,6:9] = self.gridEndIndices[:]
-        allArrays[:,9:12] = self.gridLeftEdge[:]
-        allArrays[:,12:15] = self.gridRightEdge[:]
-        allArrays[:,15:16] = self.gridLevels[:]
-        allArrays[:,16:17] = self.gridTimes[:]
-        allArrays[:,17:18] = self.gridNumberOfParticles[:]
-        if self.num_grids > 1000:
-            self.save_data(allArrays, "/","Hierarchy")
-        del allArrays
-
-    def __obtain_filenames(self):
-        mylog.debug("Copied to local array.")
-        # This needs to go elsewhere:
-        # Now get the baryon filenames
-        mylog.debug("Getting baryon filenames")
-        for patt in ["BaryonFileName", "FileName", "ParticleFileName"]:
-            re_FileName = constructRegularExpressions(patt,('s'))
-            fn_results = re.findall(re_FileName, self.__hierarchy_string)
-            if len(fn_results):
-                self.__set_all_filenames(fn_results)
-                return
-
-    def __setup_grid_tree(self):
-        mylog.debug("No cached tree found, creating")
-        self.grids[0].Level = 0  # Bootstrap
-        self.gridLevels[0] = 0   # Bootstrap
-        p = re.compile(r"Pointer: Grid\[(\d*)\]->NextGrid(Next|This)Level = (\d*)$", re.M)
-        # Now we assemble the grid tree
-        # This is where all the time is spent.
-        for m in p.finditer(self.__hierarchy_string):
-            secondGrid = int(m.group(3))-1 # zero-index versus one-index
-            if secondGrid == -1:
-                continue
-            firstGrid = int(m.group(1))-1
-            if m.group(2) == "Next":
-                self.gridTree[firstGrid].append(weakref.proxy(self.grids[secondGrid]))
-                self.gridReverseTree[secondGrid] = firstGrid + 1
-                self.grids[secondGrid].Level = self.grids[firstGrid].Level + 1
-                self.gridLevels[secondGrid] = self.gridLevels[firstGrid] + 1
-            elif m.group(2) == "This":
-                parent = self.gridReverseTree[firstGrid]
-                if parent and parent > -1:
-                    self.gridTree[parent-1].append(weakref.proxy(self.grids[secondGrid]))
-                    self.gridReverseTree[secondGrid] = parent
-                self.grids[secondGrid].Level = self.grids[firstGrid].Level
-                self.gridLevels[secondGrid] = self.gridLevels[firstGrid]
-        pTree = [ [ grid.id - 1 for grid in self.gridTree[i] ] for i in range(self.num_grids) ]
-        self.gridReverseTree[0] = -1
-        self.save_data(cPickle.dumps(pTree, protocol=-1), "/", "Tree", force=True)
-        self.save_data(na.array(self.gridReverseTree), "/", "ReverseTree", force=True)
-        self.save_data(self.gridLevels, "/", "Levels", force=True)
-
-    @parallel_blocking_call
-    def _populate_hierarchy(self):
-        """
-        Instantiates all of the grid objects, with their appropriate
-        parameters.  This is the work-horse.
-        """
-        if self.data_style == 'enzo_packed_3d':
-            self.cpu_map = defaultdict(lambda: [][:])
-            self.file_access = {}
-        harray = self.get_data("/", "Hierarchy")
-        if self.num_grids <= 1000:
-            mylog.info("Skipping serialization!")
-        if harray and self.num_grids > 1000:
-            self._deserialize_hierarchy(harray)
-        else:
-            self.__parse_hierarchy_file()
-        self.__obtain_filenames()
-        treeArray = self.get_data("/", "Tree")
-        if treeArray == None:
-            self.__setup_grid_tree()
-        else:
-            mylog.debug("Grabbing serialized tree data")
-            try:
-                pTree = cPickle.loads(treeArray.value)
-                self.gridReverseTree = list(self.get_data("/","ReverseTree"))
-                self.gridTree = [ [ weakref.proxy(self.grids[i]) for i in pTree[j] ]
-                    for j in range(self.num_grids) ]
-                self.gridLevels = self.get_data("/","Levels")[:]
-                mylog.debug("Grabbed")
-            except EOFError:
-                self.__setup_grid_tree()
-        for i,v in enumerate(self.gridReverseTree):
-            # For multiple grids on the root level
-            if v == -1: self.gridReverseTree[i] = None
-        mylog.debug("Tree created")
-        self.maxLevel = self.gridLevels.max()
-        self.max_level = self.maxLevel
-        # Now we do things that we need all the grids to do
-        #self.fieldList = self.grids[0].get_fields()
-        # The rest of this can probably be done with list comprehensions, but
-        # I think this way is clearer.
-        mylog.debug("Preparing grids")
-        for i, grid in enumerate(self.grids):
-            if (i%1e4) == 0: mylog.debug("Prepared % 7i / % 7i grids", i, self.num_grids)
-            grid._prepare_grid()
-        self._setup_grid_dxs()
-        mylog.debug("Prepared")
-        self._setup_field_lists()
-        self.levelIndices = {}
-        self.levelNum = {}
-        ad = self.gridEndIndices - self.gridStartIndices + 1
-        for level in xrange(self.maxLevel+1):
-            self.level_stats[level]['numgrids'] = na.where(self.gridLevels==level)[0].size
-            li = na.where(self.gridLevels[:,0] == level)
-            self.level_stats[level]['numcells'] = ad[li].prod(axis=1).sum()
-            self.levelIndices[level] = self._select_level(level)
-            self.levelNum[level] = len(self.levelIndices[level])
-        mylog.debug("Hierarchy fully populated.")
-
-    def _setup_grid_dxs(self):
-        mylog.debug("Setting up corners and dxs")
-        self._setup_grid_corners()
-        dx = (self.gridRightEdge[:,0] - self.gridLeftEdge[:,0]) / \
-             (self.gridEndIndices[:,0]-self.gridStartIndices[:,0]+1)
-        dy = (self.gridRightEdge[:,1] - self.gridLeftEdge[:,1]) / \
-             (self.gridEndIndices[:,1]-self.gridStartIndices[:,1]+1)
-        dz = (self.gridRightEdge[:,2] - self.gridLeftEdge[:,2]) / \
-             (self.gridEndIndices[:,2]-self.gridStartIndices[:,2]+1)
-        self.gridDxs[:,0] = dx[:]
-        self.gridDys[:,0] = dy[:]
-        self.gridDzs[:,0] = dz[:]
-        mylog.debug("Flushing to grids")
-        for grid in self.grids:
-            grid._setup_dx()
-        mylog.debug("Done flushing to grids")
-        if ytcfg.getboolean("lagos","ReconstructHierarchy") == True:
-            mylog.debug("Reconstructing hierarchy")
-            for level in range(self.maxLevel+1):
-                grids_to_recon = self.select_grids(level)
-                pbar = None
-                if len(self.grids) > 3e5:
-                    pbar = get_pbar('Reconstructing  level % 2i / % 2i ' \
-                                      % (level, self.maxLevel),
-                                      len(grids_to_recon))
-                for i,grid in enumerate(grids_to_recon):
-                    if pbar: pbar.update(i)
-                    if grid.Parent is not None: grid._guess_properties_from_parent()
-                if pbar: pbar.finish()
-
-    def _join_field_lists(self, field_list):
-        return field_list
-=======
-    # Sets are sorted, so that won't work!
-    __parse_tokens = ("GridStartIndex", "GridEndIndex",
-            "GridLeftEdge", "GridRightEdge", "FileName")
-    def _parse_hierarchy(self):
-        def _line_yielder(f):
-            for token in self.__parse_tokens:
-                line = f.readline()
-                while token not in line: line = f.readline()
-                yield line.split()[2:]
-        t1 = time.time()
-        pattern = r"Pointer: Grid\[(\d*)\]->NextGrid(Next|This)Level = (\d*)$"
-        patt = re.compile(pattern)
-        f = open(self.hierarchy_filename, "rb")
-        self.grids = [self.grid(1)]
-        self.grids[0].Level = 0
-        self.wrefs = [weakref.proxy(self.grids[0])]
-        si, ei, LE, RE, fn, np = [], [], [], [], [], []
-        all = [si, ei, LE, RE, fn]
-        f.readline() # Blank at top
-        for grid_id in xrange(self.num_grids):
-            for a, v in izip(all, _line_yielder(f)):
-                a.append(v)
-            line = f.readline()
-            np.append("0") # this gets replaced if it finds something...
-            while len(line) > 2:
-                if line.startswith("Pointer:"):
-                    vv = patt.findall(line)[0]
-                    self.__pointer_handler(vv)
-                    line = f.readline()
-                    continue
-                params = line.split()
-                if "NumberOfParticles" == params[0]:
-                    np[-1] = params[2]
-                line = f.readline()
-        self.grid_dimensions.flat[:] = ei
-        self.grid_dimensions -= na.array(si, self.float_type)
-        self.grid_dimensions += 1
-        self.grid_left_edge.flat[:] = LE
-        self.grid_right_edge.flat[:] = RE
-        self.grid_particle_count.flat[:] = np
-        self.grids = na.array(self.grids, dtype='object')
-        self.filenames = fn
-        t2 = time.time()
-
-    def __pointer_handler(self, m):
-        sgi = int(m[2])-1
-        if sgi == -1: return # if it's 0, then we're done with that lineage
-        # Okay, so, we have a pointer.  We make a new grid, with an id of the length+1
-        # (recall, Enzo grids are 1-indexed)
-        self.grids.append(self.grid(len(self.grids)+1))
-        # We'll just go ahead and make a weakref to cache
-        self.wrefs.append(weakref.proxy(self.grids[-1]))
-        second_grid = self.wrefs[sgi] # zero-indexex already
-        first_grid = self.wrefs[int(m[0])-1]
-        if m[1] == "Next":
-            first_grid.Children.append(second_grid)
-            second_grid.Parent = first_grid
-            second_grid.Level = first_grid.Level + 1
-        elif m[1] == "This":
-            if first_grid.Parent is not None:
-                first_grid.Parent.Children.append(second_grid)
-                second_grid.Parent = first_grid.Parent
-            second_grid.Level = first_grid.Level
-
-    def _populate_grid_objects(self):
-        for g,f in izip(self.grids, self.filenames):
-            g._prepare_grid()
-            g._setup_dx()
-            g.set_filename(f[0])
-        del self.filenames # No longer needed.
-        self.max_level = self.grid_levels.max()
->>>>>>> 7bd65c65
-
-    def _detect_fields(self):
-        field_list = self.get_data("/", "DataFields")
-        if field_list is None:
-            mylog.info("Gathering a field list (this may take a moment.)")
-            field_list = set()
-            random_sample = self._generate_random_grids()
-            for grid in random_sample:
-                if not hasattr(grid, 'filename'): continue
-                try:
-                    gf = grid._read_field_names()
-                except grid._read_exception:
-                    mylog.debug("Grid %s is a bit funky?", grid.id)
-                    continue
-                mylog.debug("Grid %s has: %s", grid.id, gf)
-                field_list = field_list.union(gf)
-            field_list = self._join_field_lists(field_list)
-            self.save_data(list(field_list),"/","DataFields")
-        self.field_list = list(field_list)
-
-    def _setup_unknown_fields(self):
-        for field in self.field_list:
-            if field in self.parameter_file.field_info: continue
-            mylog.info("Adding %s to list of fields", field)
-            cf = None
-            if self.parameter_file.has_key(field):
-                cf = lambda d: d.convert(field)
-            add_field(field, lambda a, b: None,
-                      convert_function=cf, take_log=False)
-
-    def _setup_derived_fields(self):
-        self.derived_field_list = []
-        for field in self.parameter_file.field_info:
-            try:
-                fd = self.parameter_file.field_info[field].get_dependencies(
-                            pf = self.parameter_file)
-            except:
-                continue
-            available = na.all([f in self.field_list for f in fd.requested])
-            if available: self.derived_field_list.append(field)
-        for field in self.field_list:
-            if field not in self.derived_field_list:
-                self.derived_field_list.append(field)
-
-    def _generate_random_grids(self):
-        if self.num_grids > 40:
-            starter = na.random.randint(0, 20)
-            random_sample = na.mgrid[starter:len(self.grids)-1:20j].astype("int32")
-            mylog.debug("Checking grids: %s", random_sample.tolist())
-        else:
-            random_sample = na.mgrid[0:max(len(self.grids)-1,1)].astype("int32")
-        return self.grids[(random_sample,)]
 
     def find_particles_by_type(self, ptype, max_num=None, additional_fields=None):
         """
@@ -1351,6 +462,286 @@
                 for p in pfields:
                     result[p] = result[p][0:max_num]
         return result
+
+
+    def get_smallest_dx(self):
+        """
+        Returns (in code units) the smallest cell size in the simulation.
+        """
+        return self.select_grids(self.grid_levels.max())[0].dds[0]
+
+    def _add_object_class(self, name, class_name, base, dd):
+        self.object_types.append(name)
+        obj = classobj(class_name, (base,), dd)
+        setattr(self, name, obj)
+
+    def _initialize_level_stats(self):
+        # Now some statistics:
+        #   0 = number of grids
+        #   1 = number of cells
+        #   2 = blank
+        desc = {'names': ['numgrids','numcells','level'],
+                'formats':['Int32']*3}
+        self.level_stats = blankRecordArray(desc, MAXLEVEL)
+        self.level_stats['level'] = [i for i in range(MAXLEVEL)]
+        self.level_stats['numgrids'] = [0 for i in range(MAXLEVEL)]
+        self.level_stats['numcells'] = [0 for i in range(MAXLEVEL)]
+        for level in xrange(self.max_level+1):
+            self.level_stats[level]['numgrids'] = na.sum(self.grid_levels == level)
+            li = (self.grid_levels[:,0] == level)
+            self.level_stats[level]['numcells'] = self.grid_dimensions[li,:].prod(axis=1).sum()
+
+    @property
+    def grid_corners(self):
+        return na.array([
+          [self.grid_left_edge[:,0], self.grid_left_edge[:,1], self.grid_left_edge[:,2]],
+          [self.grid_right_edge[:,0], self.grid_left_edge[:,1], self.grid_left_edge[:,2]],
+          [self.grid_right_edge[:,0], self.grid_right_edge[:,1], self.grid_left_edge[:,2]],
+          [self.grid_right_edge[:,0], self.grid_right_edge[:,1], self.grid_right_edge[:,2]],
+          [self.grid_left_edge[:,0], self.grid_right_edge[:,1], self.grid_right_edge[:,2]],
+          [self.grid_left_edge[:,0], self.grid_left_edge[:,1], self.grid_right_edge[:,2]],
+          [self.grid_right_edge[:,0], self.grid_left_edge[:,1], self.grid_right_edge[:,2]],
+          [self.grid_left_edge[:,0], self.grid_right_edge[:,1], self.grid_left_edge[:,2]],
+        ], dtype='float64')
+
+    def print_stats(self):
+        """
+        Prints out (stdout) relevant information about the simulation
+        """
+        for level in xrange(MAXLEVEL):
+            if (self.level_stats['numgrids'][level]) == 0:
+                break
+            print "% 3i\t% 6i\t% 11i" % \
+                  (level, self.level_stats['numgrids'][level],
+                   self.level_stats['numcells'][level])
+            dx = self.select_grids(level)[0].dds[0]
+        print "-" * 28
+        print "   \t% 6i\t% 11i" % (self.level_stats['numgrids'].sum(), self.level_stats['numcells'].sum())
+        print "\n"
+        try:
+            print "z = %0.8f" % (self["CosmologyCurrentRedshift"])
+        except:
+            pass
+        t_s = self.pf["InitialTime"] * self.pf["Time"]
+        print "t = %0.8e = %0.8e s = %0.8e years" % \
+            (self.pf["InitialTime"], \
+             t_s, t_s / (365*24*3600.0) )
+        print "\nSmallest Cell:"
+        u=[]
+        for item in self.parameter_file.units.items():
+            u.append((item[1],item[0]))
+        u.sort()
+        for unit in u:
+            print "\tWidth: %0.3e %s" % (dx*unit[0], unit[1])
+
+
+class EnzoHierarchy(AMRHierarchy):
+
+    _strip_path = False
+    def __init__(self, pf, data_style):
+        
+        self.data_style = data_style
+        self.hierarchy_filename = os.path.abspath(
+            "%s.hierarchy" % (pf.parameter_filename))
+        if os.path.getsize(self.hierarchy_filename) == 0:
+            raise IOError(-1,"File empty", self.hierarchy_filename)
+        self.directory = os.path.dirname(self.hierarchy_filename)
+
+        # For some reason, r8 seems to want Float64
+        if pf.has_key("CompilerPrecision") \
+            and pf["CompilerPrecision"] == "r4":
+            self.float_type = 'float32'
+        else:
+            self.float_type = 'float64'
+
+        AMRHierarchy.__init__(self, pf, data_style)
+        # sync it back
+        self.parameter_file.data_style = self.data_style
+
+    def _initialize_data_storage(self):
+        pass
+
+    def _setup_classes(self):
+        dd = self._get_data_reader_dict()
+        AMRHierarchy._setup_classes(self, dd)
+        self._add_object_class('grid', "EnzoGrid", EnzoGridBase, dd)
+        self.object_types.sort()
+
+    def _count_grids(self):
+        test_grid = test_grid_id = None
+        self.num_stars = 0
+        for line in rlines(open(self.hierarchy_filename, "rb")):
+            if line.startswith("BaryonFileName") or \
+               line.startswith("FileName "):
+                test_grid = line.split("=")[-1].strip().rstrip()
+            if line.startswith("NumberOfStarParticles"):
+                self.num_stars = int(line.split("=")[-1])
+            if line.startswith("Grid "):
+                self.num_grids = test_grid_id = int(line.split("=")[-1])
+                break
+        self._guess_data_style(self.pf["TopGridRank"], test_grid, test_grid_id)
+
+    def _initialize_grid_arrays(self):
+        mylog.debug("Allocating arrays for %s grids", self.num_grids)
+        self.grid_dimensions = na.ones((self.num_grids,3), 'int32')
+        self.grid_left_edge = na.zeros((self.num_grids,3), self.float_type)
+        self.grid_right_edge = na.ones((self.num_grids,3), self.float_type)
+        self.grid_levels = na.zeros((self.num_grids,1), 'int32')
+        self.grid_particle_count = na.zeros((self.num_grids,1), 'int32')
+
+    def _guess_data_style(self, rank, test_grid, test_grid_id):
+        if self.data_style is not None: return
+        if test_grid[0] != os.path.sep:
+            test_grid = os.path.join(self.directory, test_grid)
+        if not os.path.exists(test_grid):
+            test_grid = os.path.join(self.directory,
+                                    os.path.basename(test_grid))
+            mylog.debug("Your data uses the annoying hardcoded path.")
+            self._strip_path = True
+        try:
+            a = SD.SD(test_grid)
+            self.data_style = 'enzo_hdf4'
+            mylog.debug("Detected HDF4")
+        except:
+            list_of_sets = HDF5LightReader.ReadListOfDatasets(test_grid, "/")
+            if len(list_of_sets) == 0 and rank == 3:
+                mylog.debug("Detected packed HDF5")
+                self.data_style = 'enzo_packed_3d'
+            elif len(list_of_sets) > 0 and rank == 3:
+                mylog.debug("Detected unpacked HDF5")
+                self.data_style = 'enzo_hdf5'
+            elif len(list_of_sets) == 0 and rank == 2:
+                mylog.debug("Detect packed 2D")
+                self.data_style = 'enzo_packed_2d'
+            elif len(list_of_sets) == 0 and rank == 1:
+                mylog.debug("Detect packed 1D")
+                self.data_style = 'enzo_packed_1d'
+            else:
+                raise TypeError
+
+    # Sets are sorted, so that won't work!
+    __parse_tokens = ("GridStartIndex", "GridEndIndex",
+            "GridLeftEdge", "GridRightEdge", "FileName")
+    def _parse_hierarchy(self):
+        def _line_yielder(f):
+            for token in self.__parse_tokens:
+                line = f.readline()
+                while token not in line: line = f.readline()
+                yield line.split()[2:]
+        t1 = time.time()
+        pattern = r"Pointer: Grid\[(\d*)\]->NextGrid(Next|This)Level = (\d*)$"
+        patt = re.compile(pattern)
+        f = open(self.hierarchy_filename, "rb")
+        self.grids = [self.grid(1)]
+        self.grids[0].Level = 0
+        self.wrefs = [weakref.proxy(self.grids[0])]
+        si, ei, LE, RE, fn, np = [], [], [], [], [], []
+        all = [si, ei, LE, RE, fn]
+        f.readline() # Blank at top
+        for grid_id in xrange(self.num_grids):
+            for a, v in izip(all, _line_yielder(f)):
+                a.append(v)
+            line = f.readline()
+            np.append("0") # this gets replaced if it finds something...
+            while len(line) > 2:
+                if line.startswith("Pointer:"):
+                    vv = patt.findall(line)[0]
+                    self.__pointer_handler(vv)
+                    line = f.readline()
+                    continue
+                params = line.split()
+                if "NumberOfParticles" == params[0]:
+                    np[-1] = params[2]
+                line = f.readline()
+        self.grid_dimensions.flat[:] = ei
+        self.grid_dimensions -= na.array(si, self.float_type)
+        self.grid_dimensions += 1
+        self.grid_left_edge.flat[:] = LE
+        self.grid_right_edge.flat[:] = RE
+        self.grid_particle_count.flat[:] = np
+        self.grids = na.array(self.grids, dtype='object')
+        self.filenames = fn
+        t2 = time.time()
+
+    def __pointer_handler(self, m):
+        sgi = int(m[2])-1
+        if sgi == -1: return # if it's 0, then we're done with that lineage
+        # Okay, so, we have a pointer.  We make a new grid, with an id of the length+1
+        # (recall, Enzo grids are 1-indexed)
+        self.grids.append(self.grid(len(self.grids)+1))
+        # We'll just go ahead and make a weakref to cache
+        self.wrefs.append(weakref.proxy(self.grids[-1]))
+        second_grid = self.wrefs[sgi] # zero-indexex already
+        first_grid = self.wrefs[int(m[0])-1]
+        if m[1] == "Next":
+            first_grid.Children.append(second_grid)
+            second_grid.Parent = first_grid
+            second_grid.Level = first_grid.Level + 1
+        elif m[1] == "This":
+            if first_grid.Parent is not None:
+                first_grid.Parent.Children.append(second_grid)
+                second_grid.Parent = first_grid.Parent
+            second_grid.Level = first_grid.Level
+
+    def _populate_grid_objects(self):
+        for g,f in izip(self.grids, self.filenames):
+            g._prepare_grid()
+            g._setup_dx()
+            g.set_filename(f[0])
+        del self.filenames # No longer needed.
+        self.max_level = self.grid_levels.max()
+
+    def _detect_fields(self):
+        field_list = self.get_data("/", "DataFields")
+        if field_list is None:
+            mylog.info("Gathering a field list (this may take a moment.)")
+            field_list = set()
+            random_sample = self._generate_random_grids()
+            for grid in random_sample:
+                if not hasattr(grid, 'filename'): continue
+                try:
+                    gf = grid.getFields()
+                except grid._read_exception:
+                    mylog.debug("Grid %s is a bit funky?", grid.id)
+                    continue
+                mylog.debug("Grid %s has: %s", grid.id, gf)
+                field_list = field_list.union(gf)
+            field_list = self._join_field_lists(field_list)
+            self.save_data(list(field_list),"/","DataFields")
+        self.field_list = list(field_list)
+
+    def _setup_unknown_fields(self):
+        for field in self.field_list:
+            if field in self.parameter_file.field_info: continue
+            mylog.info("Adding %s to list of fields", field)
+            cf = None
+            if self.parameter_file.has_key(field):
+                cf = lambda d: d.convert(field)
+            add_field(field, lambda a, b: None,
+                      convert_function=cf, take_log=False)
+
+    def _setup_derived_fields(self):
+        self.derived_field_list = []
+        for field in self.parameter_file.field_info:
+            try:
+                fd = self.parameter_file.field_info[field].get_dependencies(
+                            pf = self.parameter_file)
+            except:
+                continue
+            available = na.all([f in self.field_list for f in fd.requested])
+            if available: self.derived_field_list.append(field)
+        for field in self.field_list:
+            if field not in self.derived_field_list:
+                self.derived_field_list.append(field)
+
+    def _generate_random_grids(self):
+        if self.num_grids > 40:
+            starter = na.random.randint(0, 20)
+            random_sample = na.mgrid[starter:len(self.grids)-1:20j].astype("int32")
+            mylog.debug("Checking grids: %s", random_sample.tolist())
+        else:
+            random_sample = na.mgrid[0:max(len(self.grids)-1,1)].astype("int32")
+        return self.grids[(random_sample,)]
 
 class EnzoHierarchyInMemory(EnzoHierarchy):
     _data_style = 'enzo_inline'
