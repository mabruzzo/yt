"""
Python-based grid handler, not to be confused with the SWIG-handler

Author: Matthew Turk <matthewturk@gmail.com>
Affiliation: KIPAC/SLAC/Stanford
Homepage: http://yt.enzotools.org/
License:
  Copyright (C) 2007-2009 Matthew Turk.  All Rights Reserved.

  This file is part of yt.

  yt is free software; you can redistribute it and/or modify
  it under the terms of the GNU General Public License as published by
  the Free Software Foundation; either version 3 of the License, or
  (at your option) any later version.

  This program is distributed in the hope that it will be useful,
  but WITHOUT ANY WARRANTY; without even the implied warranty of
  MERCHANTABILITY or FITNESS FOR A PARTICULAR PURPOSE.  See the
  GNU General Public License for more details.

  You should have received a copy of the GNU General Public License
  along with this program.  If not, see <http://www.gnu.org/licenses/>.
"""

from yt.lagos import *
#import yt.enki, gc
from yt.funcs import *

class AMRGridPatch(object):
    _spatial = True
    _num_ghost_zones = 0
    _grids = None
    _id_offset = 1

    _type_name = 'grid'
    _skip_add = True
    _con_args = ('id', 'filename')

    __slots__ = ['data', 'field_parameters', 'id', 'hierarchy', 'pf',
                 'ActiveDimensions', 'LeftEdge', 'RightEdge', 'Level',
                 'NumberOfParticles', 'Children', 'Parent',
                 'start_index', 'filename', '__weakref__', 'dds',
                 '_child_mask', '_child_indices', '_child_index_mask',
                 '_parent_id', '_children_ids']
    def __init__(self, id, filename = None, hierarchy = None):
        self.data = {}
        self.field_parameters = {}
        self.id = id
        if hierarchy: self.hierarchy = weakref.proxy(hierarchy)
        self.pf = self.hierarchy.parameter_file # weakref already
        self._child_mask = self._child_indices = self._child_index_mask = None
        self.start_index = None

    def get_global_startindex(self):
        """
        Return the integer starting index for each dimension at the current
        level.
        """
        if self.start_index != None:
            return self.start_index
        if self.Parent == None:
            start_index = self.LeftEdge / self.dds
            return na.rint(start_index).astype('int64').ravel()
        pdx = self.Parent.dds
        start_index = (self.Parent.get_global_startindex()) + \
                       na.rint((self.LeftEdge - self.Parent.LeftEdge)/pdx)
        self.start_index = (start_index*self.pf["RefineBy"]).astype('int64').ravel()
        return self.start_index


    def get_field_parameter(self, name, default=None):
        """
        This is typically only used by derived field functions, but
        it returns parameters used to generate fields.
        """
        if self.field_parameters.has_key(name):
            return self.field_parameters[name]
        else:
            return default

    def set_field_parameter(self, name, val):
        """
        Here we set up dictionaries that get passed up and down and ultimately
        to derived fields.
        """
        self.field_parameters[name] = val

    def has_field_parameter(self, name):
        """
        Checks if a field parameter is set.
        """
        return self.field_parameters.has_key(name)

    def convert(self, datatype):
        """
        This will attempt to convert a given unit to cgs from code units.
        It either returns the multiplicative factor or throws a KeyError.
        """
        return self.pf[datatype]

    def __repr__(self):
        # We'll do this the slow way to be clear what's going on
        s = "%s (%s): " % (self.__class__.__name__, self.pf)
        s += ", ".join(["%s=%s" % (i, getattr(self,i))
                       for i in self._con_args])
        return s

    def _generate_field(self, field):
        if self.pf.field_info.has_key(field):
            # First we check the validator
            try:
                self.pf.field_info[field].check_available(self)
            except NeedsGridType, ngt_exception:
                # This is only going to be raised if n_gz > 0
                n_gz = ngt_exception.ghost_zones
                f_gz = ngt_exception.fields
                gz_grid = self.retrieve_ghost_zones(n_gz, f_gz, smoothed=True)
                temp_array = self.pf.field_info[field](gz_grid)
                sl = [slice(n_gz,-n_gz)] * 3
                self[field] = temp_array[sl]
            else:
                self[field] = self.pf.field_info[field](self)
        else: # Can't find the field, try as it might
            raise exceptions.KeyError, field

    def has_key(self, key):
        return (key in self.data)

    def __getitem__(self, key):
        """
        Returns a single field.  Will add if necessary.
        """
        if not self.data.has_key(key):
            self.get_data(key)
        return self.data[key]

    def __setitem__(self, key, val):
        """
        Sets a field to be some other value.
        """
        self.data[key] = val

    def __delitem__(self, key):
        """
        Deletes a field
        """
        del self.data[key]

    def keys(self):
        return self.data.keys()
    
    def get_data(self, field):
        """
        Returns a field or set of fields for a key or set of keys
        """
        if not self.data.has_key(field):
            if field in self.hierarchy.field_list:
                conv_factor = 1.0
                if self.pf.field_info.has_key(field):
                    conv_factor = self.pf.field_info[field]._convert_function(self)
                if self.pf.field_info[field].particle_type and \
                   self.NumberOfParticles == 0:
                    # because this gets upcast to float
                    self[field] = na.array([],dtype='int64')
                    return self.data[field]
                try:
                    temp = self.hierarchy.io.pop(self, field)
                    self[field] = na.multiply(temp, conv_factor, temp)
                except self.hierarchy.io._read_exception, exc:
                    if field in self.pf.field_info:
                        if self.pf.field_info[field].not_in_all:
                            self[field] = na.zeros(self.ActiveDimensions, dtype='float64')
                        else:
                            raise
                    else: raise
            else:
                self._generate_field(field)
        return self.data[field]

    def _setup_dx(self):
        # So first we figure out what the index is.  We don't assume
        # that dx=dy=dz , at least here.  We probably do elsewhere.
        id = self.id - self._id_offset
        if self.Parent is not None:
            self.dds = self.Parent.dds / self.pf["RefineBy"]
        else:
            LE, RE = self.hierarchy.grid_left_edge[id,:], \
                     self.hierarchy.grid_right_edge[id,:]
            self.dds = na.array((RE-LE)/self.ActiveDimensions)
        if self.pf["TopGridRank"] < 2: self.dds[1] = 1.0
        if self.pf["TopGridRank"] < 3: self.dds[2] = 1.0
        self.data['dx'], self.data['dy'], self.data['dz'] = self.dds

    @property
    def _corners(self):
        return na.array([ # Unroll!
            [self.LeftEdge[0],  self.LeftEdge[1],  self.LeftEdge[2]],
            [self.RightEdge[0], self.LeftEdge[1],  self.LeftEdge[2]],
            [self.RightEdge[0], self.RightEdge[1], self.LeftEdge[2]],
            [self.RightEdge[0], self.RightEdge[1], self.RightEdge[2]],
            [self.LeftEdge[0],  self.RightEdge[1], self.RightEdge[2]],
            [self.LeftEdge[0],  self.LeftEdge[1],  self.RightEdge[2]],
            [self.RightEdge[0], self.LeftEdge[1],  self.RightEdge[2]],
            [self.LeftEdge[0],  self.RightEdge[1], self.LeftEdge[2]],
            ], dtype='float64')

    def _generate_overlap_masks(self, axis, LE, RE):
        """
        Generate a mask that shows which cells overlap with arbitrary arrays
        *LE* and *RE*) of edges, typically grids, along *axis*.
        Use algorithm described at http://www.gamedev.net/reference/articles/article735.asp
        """
        x = x_dict[axis]
        y = y_dict[axis]
        cond = self.RightEdge[x] >= LE[:,x]
        cond = na.logical_and(cond, self.LeftEdge[x] <= RE[:,x])
        cond = na.logical_and(cond, self.RightEdge[y] >= LE[:,y])
        cond = na.logical_and(cond, self.LeftEdge[y] <= RE[:,y])
        return cond
   
    def __repr__(self):
        return "AMRGridPatch_%04i" % (self.id)

    def __int__(self):
        return self.id

    def clear_data(self):
        """
        Clear out the following things: child_mask, child_indices,
        all fields, all field parameters.
        """
        self._del_child_mask()
        self._del_child_indices()
        self.data.clear()
        self._setup_dx()

    def check_child_masks(self):
        return self._child_mask, self._child_indices

    def _prepare_grid(self):
        """
        Copies all the appropriate attributes from the hierarchy
        """
        # This is definitely the slowest part of generating the hierarchy
        # Now we give it pointers to all of its attributes
        # Note that to keep in line with Enzo, we have broken PEP-8
        h = self.hierarchy # cache it
        my_ind = self.id - self._id_offset
        self.ActiveDimensions = h.grid_dimensions[my_ind]
        self.LeftEdge = h.grid_left_edge[my_ind]
        self.RightEdge = h.grid_right_edge[my_ind]
        h.grid_levels[my_ind, 0] = self.Level
        # This might be needed for streaming formats
        #self.Time = h.gridTimes[my_ind,0]
        self.NumberOfParticles = h.grid_particle_count[my_ind,0]

    def __len__(self):
        return na.prod(self.ActiveDimensions)

    def find_max(self, field):
        """
        Returns value, index of maximum value of *field* in this gird
        """
        coord1d=(self[field]*self.child_mask).argmax()
        coord=na.unravel_index(coord1d, self[field].shape)
        val = self[field][coord]
        return val, coord

    def find_min(self, field):
        """
        Returns value, index of minimum value of *field* in this gird
        """
        coord1d=(self[field]*self.child_mask).argmin()
        coord=na.unravel_index(coord1d, self[field].shape)
        val = self[field][coord]
        return val, coord

    def get_position(self, index):
        """
        Returns center position of an *index*
        """
        pos = (index + 0.5) * self.dds + self.LeftEdge
        return pos

    def clear_all(self):
        """
        Clears all datafields from memory and calls
        :meth:`clear_derived_quantities`.
        """
        for key in self.keys():
            del self.data[key]
        del self.data
        if hasattr(self,"retVal"):
            del self.retVal
        self.data = {}
        self.clear_derived_quantities()

    def clear_derived_quantities(self):
        """
        Clears coordinates, child_indices, child_mask.
        """
        # Access the property raw-values here
        del self.child_mask
        del self.child_ind

    def _set_child_mask(self, newCM):
        if self._child_mask != None:
            mylog.warning("Overriding child_mask attribute!  This is probably unwise!")
        self._child_mask = newCM

    def _set_child_indices(self, newCI):
        if self._child_indices != None:
            mylog.warning("Overriding child_indices attribute!  This is probably unwise!")
        self._child_indices = newCI

    def _get_child_mask(self):
        if self._child_mask == None:
            self.__generate_child_mask()
        return self._child_mask

    def _get_child_indices(self):
        if self._child_indices == None:
            self.__generate_child_mask()
        return self._child_indices

    def _del_child_indices(self):
        try:
            del self._child_indices
        except AttributeError:
            pass
        self._child_indices = None

    def _del_child_mask(self):
        try:
            del self._child_mask
        except AttributeError:
            pass
        self._child_mask = None

    def _get_child_index_mask(self):
        if self._child_index_mask is None:
            self.__generate_child_index_mask()
        return self._child_index_mask

    def _del_child_index_mask(self):
        try:
            del self._child_index_mask
        except AttributeError:
            pass
        self._child_index_mask = None

    #@time_execution
    def __fill_child_mask(self, child, mask, tofill):
        rf = self.pf["RefineBy"]
        gi, cgi = self.get_global_startindex(), child.get_global_startindex()
        startIndex = na.maximum(0, cgi/rf - gi)
        endIndex = na.minimum( (cgi+child.ActiveDimensions)/rf - gi,
                              self.ActiveDimensions)
        endIndex += (startIndex == endIndex)
        mask[startIndex[0]:endIndex[0],
             startIndex[1]:endIndex[1],
             startIndex[2]:endIndex[2]] = tofill

    def __generate_child_mask(self):
        """
        Generates self.child_mask, which is zero where child grids exist (and
        thus, where higher resolution data is available.)
        """
        self._child_mask = na.ones(self.ActiveDimensions, 'int32')
        for child in self.Children:
            self.__fill_child_mask(child, self._child_mask, 0)
        self._child_indices = (self._child_mask==0) # bool, possibly redundant

    def __generate_child_index_mask(self):
        """
        Generates self.child_index_mask, which is -1 where there is no child,
        and otherwise has the ID of the grid that resides there.
        """
        self._child_index_mask = na.zeros(self.ActiveDimensions, 'int32') - 1
        for child in self.Children:
            self.__fill_child_mask(child, self._child_index_mask,
                                   child.id)

    def _get_coords(self):
        if self.__coords == None: self._generate_coords()
        return self.__coords

    def _set_coords(self, newC):
        if self.__coords != None:
            mylog.warning("Overriding coords attribute!  This is probably unwise!")
        self.__coords = newC

    def _del_coords(self):
        del self.__coords
        self.__coords = None

    def _generate_coords(self):
        """
        Creates self.coords, which is of dimensions (3,ActiveDimensions)
        """
        #print "Generating coords"
        ind = na.indices(self.ActiveDimensions)
        LE = na.reshape(self.LeftEdge,(3,1,1,1))
        self['x'], self['y'], self['z'] = (ind+0.5)*self.dds+LE

    child_mask = property(fget=_get_child_mask, fdel=_del_child_mask)
    child_index_mask = property(fget=_get_child_index_mask, fdel=_del_child_index_mask)
    child_indices = property(fget=_get_child_indices, fdel = _del_child_indices)

    def retrieve_ghost_zones(self, n_zones, fields, all_levels=False,
                             smoothed=False):
        # We will attempt this by creating a datacube that is exactly bigger
        # than the grid by nZones*dx in each direction
        nl = self.get_global_startindex() - n_zones
        nr = nl + self.ActiveDimensions + 2*n_zones
        new_left_edge = nl * self.dds + self.pf["DomainLeftEdge"]
        new_right_edge = nr * self.dds + self.pf["DomainLeftEdge"]
        # Something different needs to be done for the root grid, though
        level = self.Level
        if all_levels:
            level = self.hierarchy.max_level + 1
        args = (level, new_left_edge, new_right_edge)
        kwargs = {'dims': self.ActiveDimensions + 2*n_zones,
                  'num_ghost_zones':n_zones,
                  'use_pbar':False, 'fields':fields}
        if smoothed:
            #cube = self.hierarchy.smoothed_covering_grid(
            #    level, new_left_edge, new_right_edge, **kwargs)
            cube = self.hierarchy.si_covering_grid(
                level, new_left_edge, **kwargs)
        else:
            cube = self.hierarchy.covering_grid(
                level, new_left_edge, **kwargs)
        return cube

    def get_vertex_centered_data(self, field, smoothed=True):
        cg = self.retrieve_ghost_zones(1, field, smoothed=smoothed)
        # We have two extra zones in every direction
        if field in self.pf.field_info and self.pf.field_info[field].take_log:
            cf = na.log10(cg[field])
        else:
            cf = cg[field]
        new_field = na.zeros(self.ActiveDimensions + 1, dtype='float64')
        na.add(new_field, cf[1: ,1: ,1: ], new_field)
        na.add(new_field, cf[:-1,1: ,1: ], new_field)
        na.add(new_field, cf[1: ,:-1,1: ], new_field)
        na.add(new_field, cf[1: ,1: ,:-1], new_field)
        na.add(new_field, cf[:-1,1: ,:-1], new_field)
        na.add(new_field, cf[1: ,:-1,:-1], new_field)
        na.add(new_field, cf[:-1,:-1,1: ], new_field)
        na.add(new_field, cf[:-1,:-1,:-1], new_field)
        na.multiply(new_field, 0.125, new_field)
        if field in self.pf.field_info and self.pf.field_info[field].take_log:
            na.power(10.0, new_field, new_field)
        return new_field

class EnzoGrid(AMRGridPatch):
    """
    Class representing a single Enzo Grid instance.
    """

    __slots__ = []
    def __init__(self, id, hierarchy):
        """
        Returns an instance of EnzoGrid with *id*, associated with
        *filename* and *hierarchy*.
        """
        #All of the field parameters will be passed to us as needed.
        AMRGridPatch.__init__(self, id, filename = None, hierarchy = hierarchy)
        self._children_ids = []
        self._parent_id = -1
        self.Level = -1

    def _guess_properties_from_parent(self):
        """
        We know that our grid boundary occurs on the cell boundary of our
        parent.  This can be a very expensive process, but it is necessary
        in some hierarchys, where yt is unable to generate a completely
        space-filling tiling of grids, possibly due to the finite accuracy in a
        standard Enzo hierarchy file.
        """
        rf = self.pf["RefineBy"]
        my_ind = self.id - self._id_offset
        le = self.LeftEdge
        self.dds = self.Parent.dds/rf
        ParentLeftIndex = na.rint((self.LeftEdge-self.Parent.LeftEdge)/self.Parent.dds)
        self.start_index = rf*(ParentLeftIndex + self.Parent.get_global_startindex()).astype('int64')
        self.LeftEdge = self.Parent.LeftEdge + self.Parent.dds * ParentLeftIndex
        self.RightEdge = self.LeftEdge + self.ActiveDimensions*self.dds
        self.hierarchy.grid_left_edge[my_ind,:] = self.LeftEdge
        self.hierarchy.grid_right_edge[my_ind,:] = self.RightEdge
        self._child_mask = None
        self._child_index_mask = None
        self._child_indices = None
        self._setup_dx()

    def set_filename(self, filename):
        """
        Intelligently set the filename.
        """
        if self.hierarchy._strip_path:
            self.filename = os.path.join(self.hierarchy.directory,
                                         os.path.basename(filename))
        elif filename[0] == os.path.sep:
            self.filename = filename
        else:
            self.filename = os.path.join(self.hierarchy.directory, filename)
        return

    def __repr__(self):
        return "EnzoGrid_%04i" % (self.id)

    @property
    def Parent(self):
        if self._parent_id == -1: return None
        return self.hierarchy.grids[self._parent_id - self._id_offset]

    @property
    def Children(self):
        return [self.hierarchy.grids[cid - self._id_offset]
                for cid in self._children_ids]

class EnzoGridInMemory(EnzoGrid):
    __slots__ = ['proc_num']
    def set_filename(self, filename):
        pass

class OrionGrid(AMRGridPatch):
    _id_offset = 0
    def __init__(self, LeftEdge, RightEdge, index, level, filename, offset, dimensions,start,stop,paranoia=False,**kwargs):
        AMRGridPatch.__init__(self, index,**kwargs)
        self.filename = filename
        self._offset = offset
        self._paranoid = paranoia
        
        # should error check this
        self.ActiveDimensions = (dimensions.copy()).astype('int32')#.transpose()
        self.start_index = start.copy()#.transpose()
        self.stop_index = stop.copy()#.transpose()
        self.LeftEdge  = LeftEdge.copy()
        self.RightEdge = RightEdge.copy()
        self.index = index
        self.Level = level

    def get_global_startindex(self):
        return self.start_index

    def _prepare_grid(self):
        """
        Copies all the appropriate attributes from the hierarchy
        """
        # This is definitely the slowest part of generating the hierarchy
        # Now we give it pointers to all of its attributes
        # Note that to keep in line with Enzo, we have broken PEP-8
        h = self.hierarchy # cache it
        #self.StartIndices = h.gridStartIndices[self.id]
        #self.EndIndices = h.gridEndIndices[self.id]
        h.grid_levels[self.id,0] = self.Level
        h.grid_left_edge[self.id,:] = self.LeftEdge[:]
        h.grid_right_edge[self.id,:] = self.RightEdge[:]
        #self.Time = h.gridTimes[self.id,0]
        #self.NumberOfParticles = h.gridNumberOfParticles[self.id,0]
        self.field_indexes = h.field_indexes
        self.Children = h.gridTree[self.id]
        pIDs = h.gridReverseTree[self.id]
        if len(pIDs) > 0:
            self.Parent = [weakref.proxy(h.grids[pID]) for pID in pIDs]
        else:
            self.Parent = None

    def _setup_dx(self):
        # So first we figure out what the index is.  We don't assume
        # that dx=dy=dz , at least here.  We probably do elsewhere.
        id = self.id - self._id_offset
        if self.Parent is not None:
            self.dds = self.Parent[0].dds / self.pf["RefineBy"]
        else:
            LE, RE = self.hierarchy.grid_left_edge[id,:], \
                     self.hierarchy.grid_right_edge[id,:]
            self.dds = na.array((RE-LE)/self.ActiveDimensions)
        if self.pf["TopGridRank"] < 2: self.dds[1] = 1.0
        if self.pf["TopGridRank"] < 3: self.dds[2] = 1.0
        self.data['dx'], self.data['dy'], self.data['dz'] = self.dds

    def __repr__(self):
        return "OrionGrid_%04i" % (self.id)

<<<<<<< HEAD
class ProtoGadgetGrid(object):
    def __init__(self, level, left_edge, right_edge, particles, parent = None):
        # generate the left/right edge from the octant and the level argument
        self.level = level
        self.left_edge = left_edge
        self.right_edge = right_edge
        self.particles = particles
        self.parent = parent # We break convention here -- this is a protogrid
        self.children = []

    def split(self):
        #split_axis = (self.left_edge + self.right_edge) / 2.0
        W = 0.5 * (self.right_edge - self.left_edge) # This is the half-width
        keep = na.ones(self.particles.shape[1], dtype='bool')
        for i in xrange(2):
            for j in xrange(2):
                for k in xrange(2):
                    LE = self.left_edge.copy()
                    LE += na.array([i, j, k], dtype='float64') * W
                    RE = LE + W
                    pi = self.select_particles(LE, RE)
                    keep &= (~pi)
                    g = ProtoGadgetGrid(self.level + 1, LE, RE,
                                        self.particles[:,pi], self)
                    self.children.append(g)
                    yield g
        self.particles = self.particles[:,keep]

    def select_particles(self, LE, RE):
        pi = na.all( (self.particles >= LE[:,None])
                   & (self.particles <  RE[:,None]), axis=0)
        return pi

    def refine(self, npart = 128):
        gs = [self]
        if self.particles.shape[1] < npart: return gs
        for grid in self.split():
            gs += grid.refine(npart)
        return gs

class GadgetGrid(AMRGridPatch):

    _id_offset = 0

    def __init__(self, id, hierarchy, proto_grid):
        AMRGridPatch.__init__(self, id, hierarchy = hierarchy)
        self.Children = []
        if proto_grid.parent is None:
            self.Parent = None
        else:
            self.Parent = proto_grid.parent.real_grid
            self.Parent.Children.append(self)
        self.Level = proto_grid.level
        self.LeftEdge = proto_grid.left_edge
        self.RightEdge = proto_grid.right_edge
        self.NumberOfParticles = proto_grid.particles.shape[1]
        self._storage = {}
        self._storage['particle_position_x'] = proto_grid.particles[0,:]
        self._storage['particle_position_y'] = proto_grid.particles[1,:]
        self._storage['particle_position_z'] = proto_grid.particles[2,:]
        # Something should be done here for the volume change as you go down
        # the hierarchy...
        self._storage['particle_mass'] = na.ones(self.NumberOfParticles,
                                           dtype='float64') * (8 ** self.Level)
        # Our dx is a bit fluid here, so we defer
        dims = self.pf["TopGridDimensions"]
        # Hard code to refineby 2
        dds = 1.0 / (dims * 2**self.Level)
        ad = na.rint((self.RightEdge - self.LeftEdge) / dds)
        self.ActiveDimensions = ad.astype('int64')

    def __repr__(self):
        return "GadgetGrid_%04i" % (self.id)
=======

class ChomboGrid(AMRGridPatch):
    _id_offset = 0
    __slots__ = ["_level_id"]
    def __init__(self, id, hierarchy, level = -1):
        AMRGridPatch.__init__(self, id, filename = hierarchy.hierarchy_filename,
                              hierarchy = hierarchy)
        self.Parent = []
        self.Children = []
        self.Level = level
>>>>>>> 9b337371
<|MERGE_RESOLUTION|>--- conflicted
+++ resolved
@@ -586,7 +586,6 @@
     def __repr__(self):
         return "OrionGrid_%04i" % (self.id)
 
-<<<<<<< HEAD
 class ProtoGadgetGrid(object):
     def __init__(self, level, left_edge, right_edge, particles, parent = None):
         # generate the left/right edge from the octant and the level argument
@@ -660,7 +659,6 @@
 
     def __repr__(self):
         return "GadgetGrid_%04i" % (self.id)
-=======
 
 class ChomboGrid(AMRGridPatch):
     _id_offset = 0
@@ -670,5 +668,4 @@
                               hierarchy = hierarchy)
         self.Parent = []
         self.Children = []
-        self.Level = level
->>>>>>> 9b337371
+        self.Level = level