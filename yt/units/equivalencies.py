--- conflicted
+++ resolved
@@ -1,218 +1 @@
-<<<<<<< HEAD
-"""
-Equivalencies between different kinds of units
-
-"""
-
-#-----------------------------------------------------------------------------
-# Copyright (c) 2013, yt Development Team.
-#
-# Distributed under the terms of the Modified BSD License.
-#
-# The full license is in the file COPYING.txt, distributed with this software.
-#-----------------------------------------------------------------------------
-
-from yt.units.dimensions import temperature, mass, energy, length, rate, \
-    velocity, dimensionless, density, number_density, flux, current_cgs, \
-    current_mks, charge_cgs, charge_mks, magnetic_field_cgs, magnetic_field_mks, \
-    electric_potential_cgs, electric_potential_mks, electric_field_cgs, \
-    electric_field_mks, resistance_cgs, resistance_mks
-
-from yt.utilities.physical_ratios import speed_of_light_cm_per_s
-import numpy as np
-
-equivalence_registry = {}
-
-class RegisteredEquivalence(type):
-    def __init__(cls, name, b, d):
-        type.__init__(cls, name, b, d)
-        if hasattr(cls, "_type_name") and not cls._skip_add:
-            equivalence_registry[cls._type_name] = cls
-
-class Equivalence(metaclass = RegisteredEquivalence):
-    _skip_add = False
-    _one_way = False
-    def __init__(self):
-        import yt.utilities.physical_constants as pc
-        self.pc = pc
-
-class NumberDensityEquivalence(Equivalence):
-    _type_name = "number_density"
-    dims = (density,number_density,)
-
-    def convert(self, x, new_dims, mu=0.6):
-        if new_dims == number_density:
-            return x/(mu*self.pc.mh)
-        elif new_dims == density:
-            return x*mu*self.pc.mh
-
-    def __str__(self):
-        return "number density: density <-> number density"
-
-class ThermalEquivalence(Equivalence):
-    _type_name = "thermal"
-    dims = (temperature,energy,)
-
-    def convert(self, x, new_dims):
-        if new_dims == energy:
-            return self.pc.kboltz*x
-        elif new_dims == temperature:
-            return x/self.pc.kboltz
-
-    def __str__(self):
-        return "thermal: temperature <-> energy"
-
-class MassEnergyEquivalence(Equivalence):
-    _type_name = "mass_energy"
-    dims = (mass,energy,)
-
-    def convert(self, x, new_dims):
-        if new_dims == energy:
-            return x*self.pc.clight*self.pc.clight
-        elif new_dims == mass:
-            return x/(self.pc.clight*self.pc.clight)
-
-    def __str__(self):
-        return "mass_energy: mass <-> energy"
-
-class SpectralEquivalence(Equivalence):
-    _type_name = "spectral"
-    dims = (length,rate,energy,)
-
-    def convert(self, x, new_dims):
-        if new_dims == energy:
-            if x.units.dimensions == length:
-                nu = self.pc.clight/x
-            elif x.units.dimensions == rate:
-                nu = x
-            return self.pc.hcgs*nu
-        elif new_dims == length:
-            if x.units.dimensions == rate:
-                return self.pc.clight/x
-            elif x.units.dimensions == energy:
-                return self.pc.hcgs*self.pc.clight/x
-        elif new_dims == rate:
-            if x.units.dimensions == length:
-                return self.pc.clight/x
-            elif x.units.dimensions == energy:
-                return x/self.pc.hcgs
-
-    def __str__(self):
-        return "spectral: length <-> rate <-> energy"
-
-class SoundSpeedEquivalence(Equivalence):
-    _type_name = "sound_speed"
-    dims = (velocity,temperature,energy,)
-
-    def convert(self, x, new_dims, mu=0.6, gamma=5./3.):
-        if new_dims == velocity:
-            if x.units.dimensions == temperature:
-                kT = self.pc.kboltz*x
-            elif x.units.dimensions == energy:
-                kT = x
-            return np.sqrt(gamma*kT/(mu*self.pc.mh))
-        else:
-            kT = x*x*mu*self.pc.mh/gamma
-            if new_dims == temperature:
-                return kT/self.pc.kboltz
-            else:
-                return kT
-
-    def __str__(self):
-        return "sound_speed (ideal gas): velocity <-> temperature <-> energy"
-
-class LorentzEquivalence(Equivalence):
-    _type_name = "lorentz"
-    dims = (dimensionless,velocity,)
-
-    def convert(self, x, new_dims):
-        if new_dims == dimensionless:
-            beta = x.in_cgs()/self.pc.clight
-            return 1./np.sqrt(1.-beta**2)
-        elif new_dims == velocity:
-            return self.pc.clight*np.sqrt(1.-1./(x*x))
-
-    def __str__(self):
-        return "lorentz: velocity <-> dimensionless"
-
-class SchwarzschildEquivalence(Equivalence):
-    _type_name = "schwarzschild"
-    dims = (mass,length,)
-
-    def convert(self, x, new_dims):
-        if new_dims == length:
-            return 2.*self.pc.G*x/(self.pc.clight*self.pc.clight)
-        elif new_dims == mass:
-            return 0.5*x*self.pc.clight*self.pc.clight/self.pc.G
-
-    def __str__(self):
-        return "schwarzschild: mass <-> length"
-
-class ComptonEquivalence(Equivalence):
-    _type_name = "compton"
-    dims = (mass,length,)
-
-    def convert(self, x, new_dims):
-        return self.pc.hcgs/(x*self.pc.clight)
-
-    def __str__(self):
-        return "compton: mass <-> length"
-
-class EffectiveTemperature(Equivalence):
-    _type_name = "effective_temperature"
-    dims = (flux,temperature,)
-
-    def convert(self, x, new_dims):
-        if new_dims == flux:
-            return self.pc.stefan_boltzmann_constant_cgs*x**4
-        elif new_dims == temperature:
-            return (x/self.pc.stefan_boltzmann_constant_cgs)**0.25
-
-    def __str__(self):
-        return "effective_temperature: flux <-> temperature"
-
-em_conversions = {
-    charge_mks:("esu", 0.1*speed_of_light_cm_per_s),
-    magnetic_field_mks:("gauss", 1.0e4),
-    current_mks:("statA", 0.1*speed_of_light_cm_per_s),
-    electric_potential_mks:("statV", 1.0e-8*speed_of_light_cm_per_s),
-    resistance_mks:("statohm", 1.0e9/(speed_of_light_cm_per_s**2)),
-    charge_cgs:("C", 10.0/speed_of_light_cm_per_s),
-    magnetic_field_cgs:("T", 1.0e-4),
-    current_cgs:("A", 10.0/speed_of_light_cm_per_s),
-    electric_potential_cgs:("V", 1.0e8/speed_of_light_cm_per_s),
-    resistance_cgs:("ohm", speed_of_light_cm_per_s**2*1.0e-9),
-}
-
-class ElectromagneticSI(Equivalence):
-    _type_name = "SI"
-    _one_way = True
-    dims = (current_cgs, charge_cgs, magnetic_field_cgs,
-            electric_field_cgs, electric_potential_cgs,
-            resistance_cgs)
-    
-    def convert(self, x, new_dims):
-        old_dims = x.units.dimensions
-        new_units, convert_factor = em_conversions[old_dims]
-        return x.in_cgs().v*convert_factor, new_units
-    
-    def __str__(self):
-        return "SI: EM CGS unit -> EM SI unit"
-
-class ElectromagneticCGS(Equivalence):
-    _type_name = "CGS"
-    _one_way = True
-    dims = (current_mks, charge_mks, magnetic_field_mks,
-            electric_field_mks, electric_potential_mks,
-            resistance_mks)
-
-    def convert(self, x, new_dims):
-        old_dims = x.units.dimensions
-        new_units, convert_factor = em_conversions[old_dims]
-        return x.in_mks().v*convert_factor, new_units
-
-    def __str__(self):
-        return "CGS: EM SI unit -> EM CGS unit"
-=======
-from unyt.equivalencies import *
->>>>>>> 33dcf445
+from unyt.equivalencies import *